﻿<Project Sdk="Microsoft.NET.Sdk">

  <PropertyGroup>
    <TargetFrameworks>$(FrameworkVersions)</TargetFrameworks>
  </PropertyGroup>

<<<<<<< HEAD
=======
  <ItemGroup Condition="'$(TargetFramework)' == 'netstandard2.0'">
    <!-- We need this for the IAsyncDisposable and IAsyncEnumerable definition -->
    <PackageReference Include="Microsoft.Bcl.AsyncInterfaces" Version="1.1.1" />
  </ItemGroup>

>>>>>>> 1f04c0d7
  <ItemGroup>
    <PackageReference Include="Microsoft.Bcl.AsyncInterfaces" Version="1.1.1" />
    <PackageReference Include="Newtonsoft.Json.Bson" Version="1.0.2" />  
    <PackageReference Include="Nito.AsyncEx.Coordination" Version="5.0.0" />
    <PackageReference Include="System.Collections.Immutable" Version="1.7.1" /> 
<<<<<<< HEAD
    <PackageReference Include="Microsoft.Extensions.Logging" Version="3.1.4" /> 
=======
    <PackageReference Include="Microsoft.Extensions.Logging" Version="3.1.5" /> 
>>>>>>> 1f04c0d7
    <PackageReference Include="System.Linq.Async" Version="4.1.1" />
  </ItemGroup>

  <ItemGroup>
    <ProjectReference Include="..\..\..\Utils\src\AI4E.Utils.ApplicationParts\AI4E.Utils.ApplicationParts.csproj" />
    <ProjectReference Include="..\..\..\Utils\src\AI4E.Utils\AI4E.Utils.csproj" />
    <ProjectReference Include="..\AI4E.Messaging.Abstractions\AI4E.Messaging.Abstractions.csproj" />
  </ItemGroup>

  <ItemGroup>
    <Service Include="{508349b6-6b84-4df5-91f0-309beebad82d}" />
  </ItemGroup>

  <ItemGroup>
    <Compile Include="$(RepositorySharedPath)TypeConverter.cs" Link="Shared\%(Filename)%(Extension)" />
  </ItemGroup>
  
</Project><|MERGE_RESOLUTION|>--- conflicted
+++ resolved
@@ -4,24 +4,11 @@
     <TargetFrameworks>$(FrameworkVersions)</TargetFrameworks>
   </PropertyGroup>
 
-<<<<<<< HEAD
-=======
-  <ItemGroup Condition="'$(TargetFramework)' == 'netstandard2.0'">
-    <!-- We need this for the IAsyncDisposable and IAsyncEnumerable definition -->
-    <PackageReference Include="Microsoft.Bcl.AsyncInterfaces" Version="1.1.1" />
-  </ItemGroup>
-
->>>>>>> 1f04c0d7
   <ItemGroup>
-    <PackageReference Include="Microsoft.Bcl.AsyncInterfaces" Version="1.1.1" />
     <PackageReference Include="Newtonsoft.Json.Bson" Version="1.0.2" />  
     <PackageReference Include="Nito.AsyncEx.Coordination" Version="5.0.0" />
     <PackageReference Include="System.Collections.Immutable" Version="1.7.1" /> 
-<<<<<<< HEAD
-    <PackageReference Include="Microsoft.Extensions.Logging" Version="3.1.4" /> 
-=======
     <PackageReference Include="Microsoft.Extensions.Logging" Version="3.1.5" /> 
->>>>>>> 1f04c0d7
     <PackageReference Include="System.Linq.Async" Version="4.1.1" />
   </ItemGroup>
 

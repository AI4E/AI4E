﻿<Project Sdk="Microsoft.NET.Sdk">

  <PropertyGroup>
    <TargetFrameworks>$(FrameworkVersions)</TargetFrameworks>
    <Nullable>enable</Nullable>
  </PropertyGroup>

  <ItemGroup Condition="'$(TargetFramework)' == 'netstandard2.0'">
    <!-- We need this for the IAsyncDisposable and IAsyncEnumerable definition -->
    <PackageReference Include="Microsoft.Bcl.AsyncInterfaces" Version="1.1.1" />
  </ItemGroup>

  <ItemGroup>
    <PackageReference Include="Newtonsoft.Json.Bson" Version="1.0.2" />  
    <PackageReference Include="Nito.AsyncEx.Coordination" Version="5.0.0" />
<<<<<<< HEAD
    <PackageReference Include="System.Collections.Immutable" Version="1.7.0" /> 
    <PackageReference Include="Microsoft.Extensions.Logging" Version="3.1.1" /> 
    <PackageReference Include="System.Linq.Async" Version="4.0.0" />
=======
    <PackageReference Include="System.Collections.Immutable" Version="1.7.1" /> 
    <PackageReference Include="Microsoft.Extensions.Logging" Version="3.1.5" /> 
    <PackageReference Include="System.Linq.Async" Version="4.1.1" />
>>>>>>> c41f72e8
  </ItemGroup>

  <ItemGroup>
    <ProjectReference Include="..\..\..\Utils\src\AI4E.Utils.ApplicationParts\AI4E.Utils.ApplicationParts.csproj" />
    <ProjectReference Include="..\..\..\Utils\src\AI4E.Utils\AI4E.Utils.csproj" />
    <ProjectReference Include="..\AI4E.Messaging.Abstractions\AI4E.Messaging.Abstractions.csproj" />
  </ItemGroup>

  <ItemGroup>
    <Service Include="{508349b6-6b84-4df5-91f0-309beebad82d}" />
  </ItemGroup>

  <ItemGroup>
    <Compile Include="$(RepositorySharedPath)TypeConverter.cs" Link="Shared\%(Filename)%(Extension)" />
  </ItemGroup>
  
</Project><|MERGE_RESOLUTION|>--- conflicted
+++ resolved
@@ -13,15 +13,9 @@
   <ItemGroup>
     <PackageReference Include="Newtonsoft.Json.Bson" Version="1.0.2" />  
     <PackageReference Include="Nito.AsyncEx.Coordination" Version="5.0.0" />
-<<<<<<< HEAD
-    <PackageReference Include="System.Collections.Immutable" Version="1.7.0" /> 
-    <PackageReference Include="Microsoft.Extensions.Logging" Version="3.1.1" /> 
-    <PackageReference Include="System.Linq.Async" Version="4.0.0" />
-=======
     <PackageReference Include="System.Collections.Immutable" Version="1.7.1" /> 
     <PackageReference Include="Microsoft.Extensions.Logging" Version="3.1.5" /> 
     <PackageReference Include="System.Linq.Async" Version="4.1.1" />
->>>>>>> c41f72e8
   </ItemGroup>
 
   <ItemGroup>

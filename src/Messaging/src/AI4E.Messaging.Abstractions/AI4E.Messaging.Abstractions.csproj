--- conflicted
+++ resolved
@@ -12,13 +12,8 @@
   </ItemGroup>
 
   <ItemGroup>
-<<<<<<< HEAD
-    <PackageReference Include="System.Collections.Immutable" Version="1.7.0" />
-    <PackageReference Include="Microsoft.Extensions.DependencyInjection.Abstractions" Version="3.1.1" />
-=======
     <PackageReference Include="System.Collections.Immutable" Version="1.7.1" />
     <PackageReference Include="Microsoft.Extensions.DependencyInjection.Abstractions" Version="3.1.5" />
->>>>>>> c41f72e8
     <PackageReference Include="Newtonsoft.Json" Version="12.0.3" />
     <PackageReference Include="System.Runtime.CompilerServices.Unsafe" Version="4.7.1" />
   </ItemGroup>

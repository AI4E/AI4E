--- conflicted
+++ resolved
@@ -29,6 +29,7 @@
 using System.Reflection;
 using System.Runtime.CompilerServices;
 using System.Runtime.Serialization;
+using AI4E.Utils;
 
 namespace AI4E.Messaging
 {
@@ -52,11 +53,12 @@
         // anyone could inherit from the type. We cannot ensure immutability in this case.
         // Normally this type is not created directly anyway but an instance of the derived (generic type is used) and this type is used 
         // only as cast target, if we do not know the message type.
-        private protected DispatchDataDictionary(object message, IEnumerable<KeyValuePair<string, object?>> data)
-        {
-            ValidateArguments(MessageType, message, data);
+        private protected DispatchDataDictionary(Type messageType, object message, IEnumerable<KeyValuePair<string, object?>> data)
+        {
+            ValidateArguments(messageType, message, data);
 
             Message = message;
+            MessageType = messageType;
             _data = data as ImmutableDictionary<string, object?> ?? data.ToImmutableDictionary();
         }
 
@@ -127,7 +129,15 @@
                 throw new SerializationException($"Unable to deserialize the {GetType().FullName}. There is no message specified.");
             }
 
+            var messageType = serializationInfo.GetValue(nameof(MessageType), typeof(string)) as string;
+
+            if (messageType is null)
+            {
+                throw new SerializationException($"Unable to deserialize the {GetType().FullName}. There is no message-type specified.");
+            }
+
             Message = message;
+            MessageType = TypeResolver.Default.ResolveType(messageType.AsSpan()); // TODO: Which type-resolver shall we use here?
             _data = serializationInfo.GetValueOrDefault<ImmutableDictionary<string, object?>>("Data");
         }
 
@@ -142,6 +152,7 @@
                 throw new ArgumentNullException(nameof(info));
 
             info.AddValue(nameof(Message), Message);
+            info.AddValue(nameof(MessageType), MessageType.GetUnqualifiedTypeName());
             info.AddValue<ImmutableDictionary<string, object?>?>("Data", _data);
         }
 
@@ -150,7 +161,7 @@
         /// <summary>
         /// Gets the type of message that is dispatched.
         /// </summary>
-        public abstract Type MessageType { get; }
+        public Type MessageType { get; }
 
         /// <summary>
         /// Gets the message that is dispatched.
@@ -443,9 +454,6 @@
         private static readonly ConditionalWeakTable<Type, Func<object, IEnumerable<KeyValuePair<string, object?>>, DispatchDataDictionary>>.CreateValueCallback _buildFactory
             = BuildFactory; // Cache delegate for perf reasons.
 
-        private static readonly Func<Type, Func<object, IEnumerable<KeyValuePair<string, object?>>, DispatchDataDictionary>> _buildFactory
-            = BuildFactory; // Cache delegate for perf reasons.
-
         /// <summary>
         /// Creates an instance of the <see cref="DispatchDataDictionary"/> type.
         /// </summary>
@@ -482,11 +490,7 @@
         {
             ValidateArguments(messageType, message, data);
 
-<<<<<<< HEAD
             var factory = _factories.GetValue(messageType, _buildFactory);
-=======
-            var factory = _factories.GetOrAdd(messageType, _buildFactory);
->>>>>>> c41f72e8
             return factory(message, data);
         }
 
@@ -574,7 +578,7 @@
         /// Thrown if <typeparamref name="TMessage"/> is not a valid message type.
         /// </exception>
         public DispatchDataDictionary(TMessage message, IEnumerable<KeyValuePair<string, object?>> data)
-            : base(message, data)
+            : base(typeof(TMessage), message, data)
         { }
 
         /// <summary>
@@ -587,36 +591,31 @@
         /// Thrown if <typeparamref name="TMessage"/> is not a valid message type.
         /// </exception>
         public DispatchDataDictionary(TMessage message)
-            : base(message, ImmutableDictionary<string, object?>.Empty)
+            : base(typeof(TMessage), message, ImmutableDictionary<string, object?>.Empty)
         { }
+
+        public DispatchDataDictionary(Type messageType, TMessage message, IEnumerable<KeyValuePair<string, object?>> data)
+            : base(messageType, message, data)
+        {
+            ValidateMessageType(messageType);
+        }
+
+        public DispatchDataDictionary(Type messageType, TMessage message)
+            : base(messageType, message, ImmutableDictionary<string, object?>.Empty)
+        {
+            ValidateMessageType(messageType);
+        }
+
+        private static void ValidateMessageType(Type messageType)
+        {
+            if (!typeof(TMessage).IsAssignableFrom(messageType))
+                throw new ArgumentException($"The specified message-type must be of type '{ typeof(TMessage) }' or a derived type.", nameof(messageType));
+        }
 
         private DispatchDataDictionary(SerializationInfo serializationInfo, StreamingContext streamingContext)
             : base(serializationInfo, streamingContext)
         { }
 
-<<<<<<< HEAD
-        /// <inheritdoc/>
-        public override Type MessageType => typeof(TMessage);
-=======
-        public DispatchDataDictionary(Type messageType, TMessage message, IEnumerable<KeyValuePair<string, object?>> data)
-            : base(messageType, message, data)
-        {
-            ValidateMessageType(messageType);
-        }
-
-        public DispatchDataDictionary(Type messageType, TMessage message)
-            : base(messageType, message, ImmutableDictionary<string, object?>.Empty)
-        {
-            ValidateMessageType(messageType);
-        }
-
-        private static void ValidateMessageType(Type messageType)
-        {
-            if (!typeof(TMessage).IsAssignableFrom(messageType))
-                throw new ArgumentException($"The specified message-type must be of type '{ typeof(TMessage) }' or a derived type.", nameof(messageType));
-        }
->>>>>>> c41f72e8
-
         /// <summary>
         /// Gets the message that is dispatched.
         /// </summary>

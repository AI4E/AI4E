--- conflicted
+++ resolved
@@ -5,24 +5,12 @@
   </PropertyGroup>
 
   <ItemGroup Condition="'$(TargetFramework)' == 'netstandard2.0'">
-<<<<<<< HEAD
-    <PackageReference Include="System.Interactive.Async" Version="3.2.0" />
-  </ItemGroup>
-
-  <ItemGroup Condition="'$(TargetFramework)' != 'netstandard2.0'">
-    <PackageReference Include="System.Linq.Async" Version="4.0.0-preview.1.build.745 " />
-  </ItemGroup>
-
-  <ItemGroup>
-    <PackageReference Include="AI4E.Utils.ApplicationParts" Version="0.2.0-pre19042018" />
-=======
     <!-- We need this for the IAsyncDisposable and IAsyncEnumerable definition -->
     <PackageReference Include="Microsoft.Bcl.AsyncInterfaces" Version="1.0.0-preview6.19259.10" />
   </ItemGroup>
 
   <ItemGroup>
     <PackageReference Include="AI4E.Utils.ApplicationParts" Version="0.2.0-pre19052318" />
->>>>>>> 94211460
     <PackageReference Include="Newtonsoft.Json.Bson" Version="1.0.2" />  
     <PackageReference Include="Nito.AsyncEx.Coordination" Version="5.0.0" />
     <PackageReference Include="System.Collections.Immutable" Version="1.5.0" /> 

--- conflicted
+++ resolved
@@ -61,23 +61,10 @@
             _asyncCursorSource = async cancellation => await (await collection).FindAsync<T>(predicate, cancellationToken: cancellation);
         }
 
-<<<<<<< HEAD
-#if !SUPPORTS_ASYNC_ENUMERABLE
-        public IAsyncEnumerator<T> GetEnumerator()
-        {
-            return new MongoQueryResult<T>(_asyncCursorSource, _asyncCursorDisposal);
-=======
-        public IAsyncEnumerator<T> GetAsyncEnumerator(CancellationToken cancellationToken = default)
-        {
-            return new MongoQueryResult<T>(_asyncCursorSource, _asyncCursorDisposal, cancellationToken);
->>>>>>> 94211460
-        }
-#else
         public IAsyncEnumerator<T> GetAsyncEnumerator(CancellationToken cancellationToken = default)
         {
             return new MongoQueryResult<T>(_asyncCursorSource, _asyncCursorDisposal, cancellationToken);
         }
-#endif
     }
 
     public sealed class MongoQueryResult<T> : IAsyncEnumerator<T>
@@ -86,13 +73,7 @@
         private bool _asyncCursorInitialized = false;
         private readonly Func<CancellationToken, ValueTask<IAsyncCursor<T>>> _asyncCursorSource;
         private readonly Action<IAsyncCursor<T>> _asyncCursorDisposal;
-<<<<<<< HEAD
-#if SUPPORTS_ASYNC_ENUMERABLE
         private readonly CancellationToken _cancellation;
-#endif
-=======
-        private readonly CancellationToken _cancellation;
->>>>>>> 94211460
         private IAsyncCursor<T> _asyncCursorInstance;
         private IEnumerator<T> _currentBatch;
         private bool _endOfSeq = false;
@@ -100,15 +81,8 @@
 
         public MongoQueryResult(
             Func<CancellationToken, ValueTask<IAsyncCursor<T>>> asyncCursorSource,
-<<<<<<< HEAD
-            Action<IAsyncCursor<T>> asyncCursorDisposal = null
-#if SUPPORTS_ASYNC_ENUMERABLE
-            , CancellationToken cancellation = default
-#endif
-=======
             Action<IAsyncCursor<T>> asyncCursorDisposal = null,
             CancellationToken cancellation = default
->>>>>>> 94211460
             )
         {
             if (asyncCursorSource == null)
@@ -116,13 +90,7 @@
 
             _asyncCursorSource = asyncCursorSource;
             _asyncCursorDisposal = asyncCursorDisposal;
-<<<<<<< HEAD
-#if SUPPORTS_ASYNC_ENUMERABLE
             _cancellation = cancellation;
-#endif
-=======
-            _cancellation = cancellation;
->>>>>>> 94211460
         }
 
         public MongoQueryResult(IAsyncCursor<T> asyncCursor)
@@ -151,15 +119,7 @@
             }
         }
 
-<<<<<<< HEAD
-#if SUPPORTS_ASYNC_ENUMERABLE
         public ValueTask DisposeAsync()
-#else
-        public void Dispose()
-#endif
-=======
-        public ValueTask DisposeAsync()
->>>>>>> 94211460
         {
             if (!_isDisposed)
             {
@@ -177,23 +137,10 @@
                 }
             }
 
-<<<<<<< HEAD
-#if SUPPORTS_ASYNC_ENUMERABLE
-            return default;
-#endif
-        }
-
-#if SUPPORTS_ASYNC_ENUMERABLE
-        public async ValueTask<bool> MoveNextAsync()
-#else
-        public async Task<bool> MoveNext(CancellationToken cancellationToken)
-#endif
-=======
             return default;
         }
 
         public async ValueTask<bool> MoveNextAsync()
->>>>>>> 94211460
         {
             if (_isDisposed)
                 throw new ObjectDisposedException(GetType().FullName);
@@ -204,16 +151,7 @@
             if (!_asyncCursorInitialized)
             {
                 _asyncCursorInitialized = true;
-<<<<<<< HEAD
-                _asyncCursor = _asyncCursorSource(
-#if SUPPORTS_ASYNC_ENUMERABLE
-                    _cancellation);
-#else
-                    cancellationToken);
-#endif
-=======
                 _asyncCursor = _asyncCursorSource(_cancellation);
->>>>>>> 94211460
             }
 
             if (_asyncCursorInstance == null)
@@ -231,17 +169,8 @@
             {
                 _currentBatch?.Dispose();
 
-<<<<<<< HEAD
-                if (!await _asyncCursorInstance.MoveNextAsync(
-#if SUPPORTS_ASYNC_ENUMERABLE
-                    _cancellation))
-#else
-                    cancellationToken))
-#endif
-=======
                 // TODO: Catch all exceptions and abort the transaction
                 if (!await MongoExceptionHelper.TryWriteOperation(() => _asyncCursorInstance.MoveNextAsync(_cancellation)))
->>>>>>> 94211460
                 {
                     _endOfSeq = true;
                     return false;

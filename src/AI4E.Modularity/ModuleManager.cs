/* License
 * --------------------------------------------------------------------------------------------------------------------
 * This file is part of the AI4E distribution.
 *   (https://github.com/AI4E/AI4E)
 * Copyright (c) 2018 Andreas Truetschel and contributors.
 * 
 * AI4E is free software: you can redistribute it and/or modify  
 * it under the terms of the GNU Lesser General Public License as   
 * published by the Free Software Foundation, version 3.
 *
 * AI4E is distributed in the hope that it will be useful, but 
 * WITHOUT ANY WARRANTY; without even the implied warranty of 
 * MERCHANTABILITY or FITNESS FOR A PARTICULAR PURPOSE. See the GNU 
 * Lesser General Public License for more details.
 *
 * You should have received a copy of the GNU Lesser General Public License
 * along with this program. If not, see <http://www.gnu.org/licenses/>.
 * --------------------------------------------------------------------------------------------------------------------
 */

using System;
using System.Buffers;
using System.Collections.Generic;
using System.Collections.Immutable;
using System.IO;
using System.Linq;
using System.Text;
using System.Text.RegularExpressions;
using System.Threading;
using System.Threading.Tasks;
using AI4E.Coordination;
using AI4E.Coordination.Session;
using AI4E.Internal;
using AI4E.Routing;
using AI4E.Utils;
using AI4E.Utils.Memory;
using AI4E.Utils.Memory.Compatibility;
using static System.Diagnostics.Debug;

namespace AI4E.Modularity
{
    public sealed class ModuleManager : IModuleManager
    {
        private static readonly byte[] _emptyPayload = new byte[0];
        private const string _whitespaceRegexPattern = @"\s+";
        private static readonly Regex _whitespaceRegex = new Regex(_whitespaceRegexPattern, RegexOptions.CultureInvariant |
                                                                                            RegexOptions.Singleline |
                                                                                            RegexOptions.IgnoreCase |
                                                                                            RegexOptions.Compiled);

        private static readonly CoordinationEntryPath _rootPath = new CoordinationEntryPath("modules");

        // Used to insert entries that map from a modules prefix to the end-points a module is present at. This is needed for http-dispatch.
        // The storage scheme is: {_rootPrefixesPath}/{prefix}/{end-point session combination}
        // The entry contains the end-point as payload.
        private static readonly CoordinationEntryPath _rootPrefixesPath = _rootPath.GetChildPath("prefixes"); // prefix => end-point

        // Used to insert entries that map from module ids to theit properties (prefixes and end-points).
        // The storage scheme is: {_rootRunningPath}/{module-name}/{session}
        // The entry contains the module properties for the session.
        private static readonly CoordinationEntryPath _rootRunningPath = _rootPath.GetChildPath("running"); // module => (prefixes, end-point)

        private readonly ICoordinationManager _coordinationManager;

        #region C'tor

        public ModuleManager(ICoordinationManager coordinationManager)
        {
            if (coordinationManager == null)
                throw new ArgumentNullException(nameof(coordinationManager));

            _coordinationManager = coordinationManager;
        }

        #endregion

        #region IRunningModuleLookup

        public async Task AddModuleAsync(ModuleIdentifier module, ModuleProperties properties, bool overrideExisting, CancellationToken cancellation)
        {
            if (module == default)
                throw new ArgumentDefaultException(nameof(module));

            if (properties == null)
                throw new ArgumentNullException(nameof(properties));

            var session = await _coordinationManager.GetSessionAsync(cancellation);
            var tasks = new List<Task>(capacity: properties.Prefixes.Count * properties.EndPoints.Count);

            foreach (var endPoint in properties.EndPoints)
            {
                foreach (var prefix in properties.Prefixes)
                {
                    tasks.Add(WriteModulePrefixEntryAsync(prefix.AsMemory(), endPoint, session, cancellation));
                }
            }

            await Task.WhenAll(tasks);

            await WriteRunningModuleEntryAsync(module, properties, overrideExisting, session, cancellation);

            // TODO: When cancelled, alls completed operations should be reverted.
            // TODO: The RemoveModuleAsync alogrithm assumes that there are no prefix entries, if the running module entry is not present. We should reflect this assumtion here.
        }

        public async Task RemoveModuleAsync(ModuleIdentifier module, CancellationToken cancellation)
        {
            if (module == default)
                throw new ArgumentDefaultException(nameof(module));

            var session = await _coordinationManager.GetSessionAsync(cancellation);
            var runningModulePath = GetRunningModulePath(module, session);

            var entry = await _coordinationManager.GetAsync(runningModulePath, cancellation);

            if (entry == null)
                return;

            await _coordinationManager.DeleteAsync(runningModulePath, cancellation: cancellation);

            var (endPoints, prefixes) = ReadRunningModuleEntry(entry);

            foreach (var endPoint in endPoints)
            {
                foreach (var prefix in prefixes)
                {
                    var prefixPath = GetPrefixPath(prefix, endPoint, session, normalize: false);
                    await _coordinationManager.DeleteAsync(prefixPath, cancellation: cancellation);
                }
            }
        }

        public async ValueTask<IEnumerable<EndPointAddress>> GetEndPointsAsync(ReadOnlyMemory<char> prefix, CancellationToken cancellation)
        {
            if (prefix.Span.IsEmptyOrWhiteSpace())
                throw new ArgumentException("The argument must not be empty, not consist of whitespace only.", nameof(prefix));

            var normalizedPrefix = NormalizePrefix(prefix);

            // It is not possible to register an end-point address for the root path.
            if (normalizedPrefix.IsEmpty || normalizedPrefix.Span[0] == '_')
            {
                return Enumerable.Empty<EndPointAddress>();
            }

            var path = GetPrefixPath(normalizedPrefix, normalize: false);
            var entry = await _coordinationManager.GetOrCreateAsync(path, _emptyPayload, EntryCreationModes.Default, cancellation);

            Assert(entry != null);

            var result = new List<EndPointAddress>(capacity: entry.Children.Count);
            var childEntries = (await entry.GetChildrenEntriesAsync(cancellation)).OrderBy(p => p.CreationTime).ToList();

            foreach (var childEntry in childEntries)
            {
                var endPoint = ReadModulePrefixEntry(childEntry);
                result.Add(endPoint);
            }

            return result;
        }

        public async ValueTask<ModuleProperties> GetPropertiesAsync(ModuleIdentifier module, CancellationToken cancellation)
        {
            if (module == default)
                throw new ArgumentDefaultException(nameof(module));

            var runningModulePath = GetRunningModulePath(module);
            var rootEntry = await _coordinationManager.GetAsync(runningModulePath, cancellation);

            if (rootEntry == null)
                return null;

            var endPointsBuilder = ImmutableList.CreateBuilder<EndPointAddress>();
            var prefixesBuilder = ImmutableList.CreateBuilder<string>();
            var entries = await rootEntry.GetChildrenEntriesAsync(cancellation);

            foreach (var entry in entries)
            {
                var (endPoints, prefixes) = ReadRunningModuleEntry(entry);

                foreach (var endPoint in endPoints)
                {
                    if (!endPointsBuilder.Contains(endPoint))
                    {
                        endPointsBuilder.Add(endPoint);
                    }
                }

                foreach (var prefix in prefixes)
                {
                    if (!prefixesBuilder.Any(p => p.AsSpan().SequenceEqual(prefix.Span)))
                    {
                        prefixesBuilder.Add(prefix.ConvertToString());
                    }
                }
            }

            if (!prefixesBuilder.Any() || !endPointsBuilder.Any())
            {
                // If we there is a module present with this identifier, there must be registered at least one prefix and one end-point.
                Assert(!prefixesBuilder.Any());
                Assert(!endPointsBuilder.Any());

                return null;
            }

            return new ModuleProperties(prefixesBuilder.ToImmutable(), endPointsBuilder.ToImmutable());

        }

        #endregion

        private EndPointAddress ReadModulePrefixEntry(IEntry entry)
        {
            var reader = new BinarySpanReader(entry.Value.Span, ByteOrder.LittleEndian);
            return ReadEndPointAddress(ref reader);
        }

        private (IEnumerable<EndPointAddress> endPoints, IReadOnlyCollection<ReadOnlyMemory<char>> prefixes) ReadRunningModuleEntry(IEntry entry)
        {
            var reader = new BinarySpanReader(entry.Value.Span, ByteOrder.LittleEndian);

            var endPointsCount = reader.ReadInt32();
            var endPoints = new List<EndPointAddress>(capacity: endPointsCount);
            for (var i = 0; i < endPointsCount; i++)
            {
                var endPoint = ReadEndPointAddress(ref reader);
                endPoints.Add(endPoint);
            }

            var prefixesCount = reader.ReadInt32();
            var prefixes = new List<ReadOnlyMemory<char>>(capacity: prefixesCount);

            for (var i = 0; i < prefixesCount; i++)
            {
                var bytes = reader.ReadInt32();
                var prefix =  Encoding.UTF8.GetString(reader.Read(bytes)).AsMemory();
                prefixes.Add(prefix);
            }

            return (endPoints, prefixes);
        }

        private static EndPointAddress ReadEndPointAddress(ref BinarySpanReader reader)
        {
            var localEndPointBytesLenght = reader.ReadInt32();

            if (localEndPointBytesLenght == 0)
            {
                return EndPointAddress.UnknownAddress;
            }

            var utf8EncodedValue = reader.Read(localEndPointBytesLenght);

            return new EndPointAddress(utf8EncodedValue.ToArray());
        }

        private async Task WriteRunningModuleEntryAsync(
            ModuleIdentifier module,
<<<<<<< HEAD
            EndPointAddress endPoint,
            ICollection<ReadOnlyMemory<char>> prefixes,
            CoordinationSession session,
=======
            ModuleProperties properties,
            bool overrideExisting,
            Session session,
>>>>>>> 57b2bb14
            CancellationToken cancellation)
        {
            var path = GetRunningModulePath(module, session);

            IEntry existing;
            byte[] payload;

            async Task<bool> AddOrUpdateAsync()
            {
                if (existing == null)
                {
                    try
                    {
                        await _coordinationManager.CreateAsync(path, payload, EntryCreationModes.Ephemeral, cancellation);
                    }
                    catch (DuplicateEntryException) { return false; }
                }
                else
                {
                    try
                    {
                        var comparand = await _coordinationManager.SetValueAsync(path, payload, version: overrideExisting ? 0 : existing.Version, cancellation);

                        if (!overrideExisting && comparand != existing.Version)
                        {
                            return false;
                        }
                    }
                    catch (EntryNotFoundException) { return false; }
                }

                return true;
            }

            do
            {
                existing = await _coordinationManager.GetAsync(path, cancellation);

                var endPoints = properties.EndPoints.ToHashSet();
                var prefixes = properties.Prefixes.Select(p => p.AsMemory()).ToHashSet();

                if (!overrideExisting)
                {
                    var (existingEndPoints, existingPrefixes) = ReadRunningModuleEntry(existing);
                    endPoints.UnionWith(existingEndPoints);
                    prefixes.UnionWith(existingPrefixes);
                }

                using (var stream = new MemoryStream())
                {
                    using (var writer = new BinaryWriter(stream))
                    {
                        writer.Write(endPoints.Count);

                        foreach (var endPoint in endPoints)
                        {
                            writer.Write(endPoint);
                        }

                        writer.Write(prefixes.Count);

                        foreach (var prefix in prefixes)
                        {
                            WritePrefix(writer, prefix);
                        }
                    }

                    payload = stream.ToArray();
                }

            }
            while (!await AddOrUpdateAsync());
        }

        private async Task WriteModulePrefixEntryAsync(ReadOnlyMemory<char> prefix, EndPointAddress endPoint, CoordinationSession session, CancellationToken cancellation)
        {
            var normalizedPrefix = NormalizePrefix(prefix);

            if (normalizedPrefix.Span[0] == '_')
                throw new ArgumentException("A prefix must not begin with an underscore.");

            var path = GetPrefixPath(normalizedPrefix, endPoint, session, normalize: false);

            using (var stream = new MemoryStream())
            {
                using (var writer = new BinaryWriter(stream))
                {
                    writer.Write(endPoint);
                }

                var payload = stream.ToArray();
                var entry = await _coordinationManager.GetOrCreateAsync(path, payload, EntryCreationModes.Ephemeral, cancellation);
            }
        }

        

        private void WritePrefix(BinaryWriter writer, ReadOnlyMemory<char> prefix)
        {
            var normalizedPrefix = NormalizePrefix(prefix);

            using (ArrayPool<byte>.Shared.RentExact(Encoding.UTF8.GetByteCount(prefix.Span), out var memory))
            {
                var byteCount = Encoding.UTF8.GetBytes(prefix.Span, memory.Span);
                Assert(byteCount == memory.Length);

                writer.Write(byteCount);
                writer.Write(memory.Span);
            }
        }

        private static ReadOnlyMemory<char> NormalizePrefix(ReadOnlyMemory<char> prefix)
        {
            prefix = _whitespaceRegex.Replace(prefix.ToString(), "").AsMemory(); // TODO: This does take a copy

            if (prefix.Span.StartsWith("/".AsSpan()))
            {
                prefix = prefix.Slice(1);
            }

            return prefix;
        }

        private static CoordinationEntryPath GetPrefixPath(ReadOnlyMemory<char> prefix, bool normalize = true)
        {
            if (normalize)
            {
                prefix = NormalizePrefix(prefix);
            }

            return _rootPrefixesPath.GetChildPath(prefix);
        }

        private static CoordinationEntryPath GetPrefixPath(ReadOnlyMemory<char> prefix, EndPointAddress endPoint, CoordinationSession session, bool normalize = true)
        {
            if (normalize)
            {
                prefix = NormalizePrefix(prefix);
            }

            var uniqueEntryName = IdGenerator.GenerateId(endPoint.ToString(), session.ToString());
            return _rootPrefixesPath.GetChildPath(prefix, uniqueEntryName.AsMemory());
        }

        private static CoordinationEntryPath GetRunningModulePath(ModuleIdentifier module)
        {
            return _rootRunningPath.GetChildPath(module.Name);
        }

        private static CoordinationEntryPath GetRunningModulePath(ModuleIdentifier module, CoordinationSession session)
        {
            return _rootRunningPath.GetChildPath(module.Name, session.ToString());
        }
    }
}<|MERGE_RESOLUTION|>--- conflicted
+++ resolved
@@ -258,15 +258,9 @@
 
         private async Task WriteRunningModuleEntryAsync(
             ModuleIdentifier module,
-<<<<<<< HEAD
-            EndPointAddress endPoint,
-            ICollection<ReadOnlyMemory<char>> prefixes,
-            CoordinationSession session,
-=======
             ModuleProperties properties,
             bool overrideExisting,
-            Session session,
->>>>>>> 57b2bb14
+            CoordinationSession session,
             CancellationToken cancellation)
         {
             var path = GetRunningModulePath(module, session);

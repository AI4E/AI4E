--- conflicted
+++ resolved
@@ -86,16 +86,7 @@
 
             Assert(endPointEntry != null);
 
-<<<<<<< HEAD
-            var entries = await endPointEntry.GetChildrenEntries()
-#if !SUPPORTS_ASYNC_ENUMERABLE
-                .ToArray(cancellation);
-#else
-                .ToArrayAsync(cancellation);
-#endif
-=======
             var entries = await endPointEntry.GetChildrenEntries().ToArrayAsync(cancellation);
->>>>>>> 94211460
 
             return entries.Select(p => _physicalEndPoint.AddressFromString(Encoding.UTF8.GetString(p.Value.Span)));
         }

/* License
 * --------------------------------------------------------------------------------------------------------------------
 * This file is part of the AI4E distribution.
 *   (https://github.com/AI4E/AI4E)
 * Copyright (c) 2018 - 2019 Andreas Truetschel and contributors.
 * 
 * AI4E is free software: you can redistribute it and/or modify  
 * it under the terms of the GNU Lesser General Public License as   
 * published by the Free Software Foundation, version 3.
 *
 * AI4E is distributed in the hope that it will be useful, but 
 * WITHOUT ANY WARRANTY; without even the implied warranty of 
 * MERCHANTABILITY or FITNESS FOR A PARTICULAR PURPOSE. See the GNU 
 * Lesser General Public License for more details.
 *
 * You should have received a copy of the GNU Lesser General Public License
 * along with this program. If not, see <http://www.gnu.org/licenses/>.
 * --------------------------------------------------------------------------------------------------------------------
 */

using System;
using System.Collections.Concurrent;
using System.Collections.Generic;
using System.Linq;
using System.Net;
using System.Net.Sockets;
using System.Threading;
using System.Threading.Tasks;
using AI4E.Internal;
using AI4E.Modularity.Host;
using AI4E.Routing;
using AI4E.Utils;
using AI4E.Utils.Async;
using AI4E.Utils.Processing;
using AI4E.Utils.Proxying;
using Microsoft.Extensions.Logging;
using Microsoft.Extensions.Options;
using static System.Diagnostics.Debug;

namespace AI4E.Modularity.Debug
{
<<<<<<< HEAD
    public sealed class DebugPort : IAsyncDisposable
#if SUPPORTS_ASYNC_DISPOSABLE
        , IDisposable
#endif
=======
    public sealed class DebugPort : IAsyncDisposable, IDisposable
>>>>>>> 94211460
    {
        #region Fields

        private readonly TcpListener _tcpHost;
        private readonly AsyncProcess _connectionProcess;
        private readonly IServiceProvider _serviceProvider;
        private readonly IRunningModuleManager _runningModuleManager;
        private readonly ILoggerFactory _loggerFactory;
        private readonly ILogger<DebugPort> _logger;
        private readonly IRemoteMessageDispatcher _messageDispatcher;
        private readonly AsyncDisposeHelper _disposeHelper;
        private readonly AsyncInitializationHelper<IPEndPoint> _initializationHelper;
        private readonly ConcurrentDictionary<IPEndPoint, DebugSession> _debugSessions = new ConcurrentDictionary<IPEndPoint, DebugSession>(new IPEndPointEqualityComparer());

        #endregion

        #region C'tor

        public DebugPort(IServiceProvider serviceProvider,
                         IRunningModuleManager runningModuleManager,
                         IOptions<ModularityOptions> optionsAccessor,
                         IRemoteMessageDispatcher messageDispatcher,
                         ILoggerFactory loggerFactory = null)
        {
            if (serviceProvider == null)
                throw new ArgumentNullException(nameof(serviceProvider));

            if (runningModuleManager == null)
                throw new ArgumentNullException(nameof(runningModuleManager));

            if (optionsAccessor == null)
                throw new ArgumentNullException(nameof(optionsAccessor));

            if (messageDispatcher == null)
                throw new ArgumentNullException(nameof(messageDispatcher));

            var options = optionsAccessor.Value ?? new ModularityOptions();

            _serviceProvider = serviceProvider;
            _runningModuleManager = runningModuleManager;
            _messageDispatcher = messageDispatcher;
            _loggerFactory = loggerFactory;
            _logger = _loggerFactory?.CreateLogger<DebugPort>();

            var endPoint = IPEndPointConverter.AddressFromString(options.DebugConnection);

            _tcpHost = new TcpListener(endPoint);
            _connectionProcess = new AsyncProcess(ConnectProcedure);
            _initializationHelper = new AsyncInitializationHelper<IPEndPoint>(InitializeInternalAsync);
            _disposeHelper = new AsyncDisposeHelper(DisposeInternalAsync);
        }

        #endregion

        public ValueTask<IPEndPoint> GetLocalAddressAsync(CancellationToken cancellation)
        {
            return _initializationHelper.Initialization.WithCancellation(cancellation).AsValueTask();
        }

        #region Initialization

        private async Task<IPEndPoint> InitializeInternalAsync(CancellationToken cancellation)
        {
            // We MUST ensure that we only open the debug-port if
            // - the handler for the debug messages is registered AND
            // - reached a globally consistent state (its routes are registered).

            if (_messageDispatcher is IAsyncInitialization asyncInitialization)
            {
                await asyncInitialization.Initialization.WithCancellation(cancellation);
            }

            _tcpHost.Start();
            var localAddress = (IPEndPoint)_tcpHost.Server.LocalEndPoint;
            Assert(localAddress != null);

            await _connectionProcess.StartAsync(cancellation);

            return localAddress;
        }

        #endregion

        #region Disposal

        public Task Disposal => _disposeHelper.Disposal;

        public void Dispose()
        {
            _disposeHelper.Dispose();
        }

<<<<<<< HEAD
        public
#if !SUPPORTS_ASYNC_DISPOSABLE
                Task
#else
                ValueTask
#endif
                DisposeAsync()
=======
        public  ValueTask DisposeAsync()
>>>>>>> 94211460
        {
#if !SUPPORTS_ASYNC_DISPOSABLE
                return _disposeHelper.DisposeAsync();
#else
            return _disposeHelper.DisposeAsync();
#endif
        }

        private async Task DisposeInternalAsync()
        {
            try
            {
                _tcpHost.Stop();
            }
            finally
            {
                await _initializationHelper.CancelAsync().HandleExceptionsAsync(logger: _logger);
                await _connectionProcess.TerminateAsync().HandleExceptionsAsync(_logger);
            }
        }

        #endregion

        // TODO: We should guarantee that there are no two debug modules that are equal. We can omit the Distinct call here.
        public IReadOnlyCollection<DebugModuleProperties> ConnectedDebugModules =>
            _debugSessions.Values.Where(p => p.IsMetadataSet).Select(p => p.ModuleProperties).Distinct().ToList();

        private async Task ConnectProcedure(CancellationToken cancellation)
        {
            await _initializationHelper.Initialization;

            _logger?.LogTrace("Started listening for debug connections.");

            while (cancellation.ThrowOrContinue())
            {
                try
                {
                    var client = await _tcpHost.AcceptTcpClientAsync().WithCancellation(cancellation);
                    _logger?.LogInformation($"Debug connection established for ip end-point '{(client.Client.RemoteEndPoint as IPEndPoint).ToString()}'.");

                    var debugSession = new DebugSession(this, client, _serviceProvider, _loggerFactory);

                    if (!_debugSessions.TryAdd(debugSession.Address, debugSession))
                    {
                        // TODO: Log failure

                        debugSession.Dispose();
                    }
                }
                catch (ObjectDisposedException) when (cancellation.IsCancellationRequested) { return; }
                catch (OperationCanceledException) when (cancellation.IsCancellationRequested) { return; }
                catch (Exception exc)
                {
                    _logger?.LogWarning(exc, "An exception occured while handling a debug connection attempt.");
                }
            }
        }

        private sealed class DebugSession : IDisposable
        {
            private readonly DebugPort _debugServer;
            private readonly TcpClient _tcpClient;
            private readonly IServiceProvider _serviceProvider;
            private readonly ILoggerFactory _loggerFactory;
            private readonly ILogger<DebugSession> _logger;
            private readonly DisposeAwareStream _stream;

            private readonly DisposableAsyncLazy<DebugModuleProperties> _propertiesLazy;
            private readonly DisposableAsyncLazy<ProxyHost> _proxyHostLazy;

            public DebugSession(DebugPort debugServer,
                                TcpClient tcpClient,
                                IServiceProvider serviceProvider,
                                ILoggerFactory loggerFactory)
            {
                if (debugServer == null)
                    throw new ArgumentNullException(nameof(debugServer));

                if (tcpClient == null)
                    throw new ArgumentNullException(nameof(tcpClient));

                if (serviceProvider == null)
                    throw new ArgumentNullException(nameof(serviceProvider));

                _debugServer = debugServer;
                _tcpClient = tcpClient;
                Address = tcpClient.Client.RemoteEndPoint as IPEndPoint;
                _serviceProvider = serviceProvider;
                _loggerFactory = loggerFactory;

                _logger = _loggerFactory?.CreateLogger<DebugSession>();
                var streamLogger = _loggerFactory?.CreateLogger<DisposeAwareStream>();
                _stream = new DisposeAwareStream(_tcpClient.GetStream(), OnDebugStreamsCloses, streamLogger);

                _propertiesLazy = new DisposableAsyncLazy<DebugModuleProperties>(
                    factory: CreatePropertiesAsync,
                    disposal: DisposePropertiesAsync,
                    options: DisposableAsyncLazyOptions.Autostart | DisposableAsyncLazyOptions.ExecuteOnCallingThread);

                _proxyHostLazy = new DisposableAsyncLazy<ProxyHost>(
                    factory: CreateProxyHostAsync,
<<<<<<< HEAD
#if !SUPPORTS_ASYNC_DISPOSABLE
                    disposal: proxyHost => proxyHost.DisposeAsync(),
#else
                    disposal: proxyHost => proxyHost.DisposeAsync().AsTask(), // TODO: This should accept a ValueTask
#endif

=======
                    disposal: proxyHost => proxyHost.DisposeAsync().AsTask(), // TODO: This should accept a ValueTask
>>>>>>> 94211460
                    options: DisposableAsyncLazyOptions.Autostart | DisposableAsyncLazyOptions.ExecuteOnCallingThread);
            }

            private async Task<DebugModuleProperties> CreatePropertiesAsync(CancellationToken cancellation)
            {
                var properties = await DebugModuleProperties.ReadAsync(_stream, cancellation);

                // TODO: https://github.com/AI4E/AI4E/issues/102
                //       The messaging system does not guarantee message ordering.
                //       The message may be delivered AFTER a ModuleTerminated message for the same module that was sent thereafter.
                _debugServer._runningModuleManager.Started(properties.Module);

                return properties;
            }

            private Task DisposePropertiesAsync(DebugModuleProperties properties)
            {
                _debugServer._runningModuleManager.Terminated(properties.Module);

                return Task.CompletedTask;
            }

            private async Task<ProxyHost> CreateProxyHostAsync(CancellationToken cancellation)
            {
                // We have to wait until the properties are read from the stream.
                await _propertiesLazy.Task.WithCancellation(cancellation);

                return new ProxyHost(_stream, _serviceProvider);
            }

            // Do not lazily lookup this from _tcpClient, as we need this in the disposal, but then, the _tcpClient is already disposed.
            public IPEndPoint Address { get; }

            private Task OnDebugStreamsCloses()
            {
                Dispose();
                return Task.CompletedTask;
            }

            public void Dispose()
            {
                ExceptionHelper.HandleExceptions(() => _stream.Dispose(), _logger);

                _proxyHostLazy.Dispose();
                _propertiesLazy.Dispose();

                ExceptionHelper.HandleExceptions(() =>
                {
                    if (!_debugServer._debugSessions.Remove(Address, this))
                    {
                        // TODO: Log failure. This should never be the case.
                    }
                }, _logger);
            }

            public Task<DebugModuleProperties> GetModulePropertiesAsync(CancellationToken cancellation)
            {
                return _propertiesLazy.Task.WithCancellation(cancellation);
            }

            // TODO: Rename
            public bool IsMetadataSet => _propertiesLazy.IsStarted && _propertiesLazy.Task.IsCompleted;

            public DebugModuleProperties ModuleProperties => _propertiesLazy.ConfigureAwait(false).GetAwaiter().GetResult();
        }

        private sealed class IPEndPointEqualityComparer : IEqualityComparer<IPEndPoint>
        {
            public bool Equals(IPEndPoint x, IPEndPoint y)
            {
                return x.Equals(y);
            }

            public int GetHashCode(IPEndPoint obj)
            {
                return obj.GetHashCode();
            }
        }
    }
}<|MERGE_RESOLUTION|>--- conflicted
+++ resolved
@@ -39,14 +39,7 @@
 
 namespace AI4E.Modularity.Debug
 {
-<<<<<<< HEAD
-    public sealed class DebugPort : IAsyncDisposable
-#if SUPPORTS_ASYNC_DISPOSABLE
-        , IDisposable
-#endif
-=======
     public sealed class DebugPort : IAsyncDisposable, IDisposable
->>>>>>> 94211460
     {
         #region Fields
 
@@ -139,17 +132,7 @@
             _disposeHelper.Dispose();
         }
 
-<<<<<<< HEAD
-        public
-#if !SUPPORTS_ASYNC_DISPOSABLE
-                Task
-#else
-                ValueTask
-#endif
-                DisposeAsync()
-=======
         public  ValueTask DisposeAsync()
->>>>>>> 94211460
         {
 #if !SUPPORTS_ASYNC_DISPOSABLE
                 return _disposeHelper.DisposeAsync();
@@ -251,16 +234,7 @@
 
                 _proxyHostLazy = new DisposableAsyncLazy<ProxyHost>(
                     factory: CreateProxyHostAsync,
-<<<<<<< HEAD
-#if !SUPPORTS_ASYNC_DISPOSABLE
-                    disposal: proxyHost => proxyHost.DisposeAsync(),
-#else
                     disposal: proxyHost => proxyHost.DisposeAsync().AsTask(), // TODO: This should accept a ValueTask
-#endif
-
-=======
-                    disposal: proxyHost => proxyHost.DisposeAsync().AsTask(), // TODO: This should accept a ValueTask
->>>>>>> 94211460
                     options: DisposableAsyncLazyOptions.Autostart | DisposableAsyncLazyOptions.ExecuteOnCallingThread);
             }
 

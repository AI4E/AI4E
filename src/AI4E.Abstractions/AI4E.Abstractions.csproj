--- conflicted
+++ resolved
@@ -12,26 +12,15 @@
   </ItemGroup>
 
   <ItemGroup Condition="'$(TargetFramework)' == 'netstandard2.0'">
-<<<<<<< HEAD
-    <PackageReference Include="System.Memory" Version="4.5.2" />
-=======
     <PackageReference Include="System.Memory" Version="4.5.3" />
->>>>>>> 94211460
     <PackageReference Include="System.Threading.Tasks.Extensions" Version="4.5.2" />
   </ItemGroup>
 
   <ItemGroup>
-<<<<<<< HEAD
-    <PackageReference Include="AI4E.Utils" Version="0.2.0-pre19042018" />
-    <PackageReference Include="System.Collections.Immutable" Version="1.5.0" />
-    <PackageReference Include="Microsoft.Extensions.DependencyInjection.Abstractions" Version="3.0.0-preview3.19153.1" />
-    <PackageReference Include="Newtonsoft.Json" Version="12.0.1" />
-=======
     <PackageReference Include="AI4E.Utils" Version="0.2.0-pre19052318" />
     <PackageReference Include="System.Collections.Immutable" Version="1.5.0" />
     <PackageReference Include="Microsoft.Extensions.DependencyInjection.Abstractions" Version="3.0.0-preview3.19153.1" />
     <PackageReference Include="Newtonsoft.Json" Version="12.0.2" />
->>>>>>> 94211460
     <PackageReference Include="System.Runtime.CompilerServices.Unsafe" Version="4.6.0-preview3.19128.7" />
   </ItemGroup>
 

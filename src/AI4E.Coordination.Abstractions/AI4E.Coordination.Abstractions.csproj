﻿<Project Sdk="Microsoft.NET.Sdk">

  <PropertyGroup>
    <TargetFrameworks>$(FrameworkVersions)</TargetFrameworks>
    <RootNamespace>AI4E.Coordination</RootNamespace>
    <AllowUnsafeBlocks>false</AllowUnsafeBlocks>
  </PropertyGroup>
  
  <ItemGroup Condition="'$(TargetFramework)' == 'netstandard2.0'">
    <PackageReference Include="System.Interactive.Async" Version="3.2.0" />
    <PackageReference Include="System.Memory" Version="4.5.2" />
    <PackageReference Include="System.Numerics.Vectors" Version="4.5.0" />
  </ItemGroup>

<<<<<<< HEAD
  <ItemGroup Condition="'$(TargetFramework)' != 'netstandard2.0'">
    <PackageReference Include="System.Linq.Async" Version="4.0.0-preview.1.build.745 " />
  </ItemGroup>
  
 
  <ItemGroup>
    <PackageReference Include="AI4E.Utils.Memory" Version="0.2.0-pre19042018" />
=======
  <ItemGroup Condition="'$(TargetFramework)' == 'netstandard2.0'">
    <PackageReference Include="System.Memory" Version="4.5.3" />
    <PackageReference Include="System.Numerics.Vectors" Version="4.5.0" />
    <!-- We need this for the IAsyncDisposable and IAsyncEnumerable definition -->
    <PackageReference Include="Microsoft.Bcl.AsyncInterfaces" Version="1.0.0-preview6.19259.10" />
  </ItemGroup>

  <ItemGroup>
    <PackageReference Include="AI4E.Utils.Memory" Version="0.2.0-pre19052318" />
>>>>>>> 94211460
    <PackageReference Include="System.Collections.Immutable" Version="1.5.0" />
    <PackageReference Include="System.Runtime.CompilerServices.Unsafe" Version="4.6.0-preview3.19128.7" />
  </ItemGroup>

  <ItemGroup>
    <ProjectReference Include="..\AI4E.Abstractions\AI4E.Abstractions.csproj" />
    <ProjectReference Include="..\AI4E.Remoting.Abstractions\AI4E.Remoting.Abstractions.csproj" />
  </ItemGroup>

</Project><|MERGE_RESOLUTION|>--- conflicted
+++ resolved
@@ -5,22 +5,7 @@
     <RootNamespace>AI4E.Coordination</RootNamespace>
     <AllowUnsafeBlocks>false</AllowUnsafeBlocks>
   </PropertyGroup>
-  
-  <ItemGroup Condition="'$(TargetFramework)' == 'netstandard2.0'">
-    <PackageReference Include="System.Interactive.Async" Version="3.2.0" />
-    <PackageReference Include="System.Memory" Version="4.5.2" />
-    <PackageReference Include="System.Numerics.Vectors" Version="4.5.0" />
-  </ItemGroup>
 
-<<<<<<< HEAD
-  <ItemGroup Condition="'$(TargetFramework)' != 'netstandard2.0'">
-    <PackageReference Include="System.Linq.Async" Version="4.0.0-preview.1.build.745 " />
-  </ItemGroup>
-  
- 
-  <ItemGroup>
-    <PackageReference Include="AI4E.Utils.Memory" Version="0.2.0-pre19042018" />
-=======
   <ItemGroup Condition="'$(TargetFramework)' == 'netstandard2.0'">
     <PackageReference Include="System.Memory" Version="4.5.3" />
     <PackageReference Include="System.Numerics.Vectors" Version="4.5.0" />
@@ -30,7 +15,6 @@
 
   <ItemGroup>
     <PackageReference Include="AI4E.Utils.Memory" Version="0.2.0-pre19052318" />
->>>>>>> 94211460
     <PackageReference Include="System.Collections.Immutable" Version="1.5.0" />
     <PackageReference Include="System.Runtime.CompilerServices.Unsafe" Version="4.6.0-preview3.19128.7" />
   </ItemGroup>

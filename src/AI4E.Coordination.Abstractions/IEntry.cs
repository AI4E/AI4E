--- conflicted
+++ resolved
@@ -136,64 +136,27 @@
                 _entry = entry;
             }
 
-<<<<<<< HEAD
-#if !SUPPORTS_ASYNC_ENUMERABLE
-            public IAsyncEnumerator<IEntry> GetEnumerator()
-=======
-            public IAsyncEnumerator<IEntry> GetAsyncEnumerator(CancellationToken cancellationToken = default)
->>>>>>> 94211460
-            {
-                return new ChildrenEnumerator(_entry, cancellationToken);
-            }
-#else
             public IAsyncEnumerator<IEntry> GetAsyncEnumerator(CancellationToken cancellationToken = default)
             {
                 return new ChildrenEnumerator(_entry, cancellationToken);
             }
-#endif
         }
 
         private sealed class ChildrenEnumerator : IAsyncEnumerator<IEntry>
         {
             private readonly IEntry _entry;
-<<<<<<< HEAD
-#if SUPPORTS_ASYNC_ENUMERABLE
-            private readonly CancellationToken _cancellation;
-#endif
-            private int _currentIndex = -1;
-
-            public ChildrenEnumerator(IEntry entry
-#if SUPPORTS_ASYNC_ENUMERABLE
-                , CancellationToken cancellation
-#endif
-                )
-=======
             private readonly CancellationToken _cancellation;
             private int _currentIndex = -1;
 
             public ChildrenEnumerator(IEntry entry, CancellationToken cancellation)
->>>>>>> 94211460
             {
                 Assert(entry != null);
 
                 _entry = entry;
-<<<<<<< HEAD
-#if SUPPORTS_ASYNC_ENUMERABLE
-                _cancellation = cancellation;
-#endif
-            }
-
-#if !SUPPORTS_ASYNC_ENUMERABLE
-            public async Task<bool> MoveNext(CancellationToken cancellationToken)
-#else
-            public async ValueTask<bool> MoveNextAsync()
-#endif
-=======
                 _cancellation = cancellation;
             }
 
             public async ValueTask<bool> MoveNextAsync()
->>>>>>> 94211460
             {
                 IEntry next;
 
@@ -210,16 +173,7 @@
 
                     child = _entry.Children[index];
                     var childFullName = _entry.Path.GetChildPath(child);
-<<<<<<< HEAD
-                    next = await _entry.CoordinationManager.GetAsync(childFullName,
-#if !SUPPORTS_ASYNC_ENUMERABLE
-                        cancellationToken);
-#else
-                        _cancellation);
-#endif
-=======
                     next = await _entry.CoordinationManager.GetAsync(childFullName, _cancellation);
->>>>>>> 94211460
                 }
                 while (next == null);
 
@@ -229,15 +183,7 @@
 
             public IEntry Current { get; private set; } = default;
 
-<<<<<<< HEAD
-#if !SUPPORTS_ASYNC_ENUMERABLE
-            public void Dispose() { }
-#else
             public ValueTask DisposeAsync() { return default; }
-#endif
-=======
-            public ValueTask DisposeAsync() { return default; }
->>>>>>> 94211460
         }
     }
 }
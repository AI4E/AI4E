--- conflicted
+++ resolved
@@ -5,12 +5,7 @@
   </PropertyGroup>
 
   <ItemGroup>
-<<<<<<< HEAD
-    <PackageReference Include="Microsoft.AspNetCore.Blazor.Server" Version="3.1.0-preview4.19579.2" />
-    <PackageReference Include="Microsoft.AspNetCore.Mvc.NewtonsoftJson" Version="3.1.4" />
-=======
     <PackageReference Include="Microsoft.AspNetCore.Mvc.NewtonsoftJson" Version="3.1.5" />
->>>>>>> 1f04c0d7
   </ItemGroup>
 
   <ItemGroup>

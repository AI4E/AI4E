﻿<Project Sdk="Microsoft.NET.Sdk.Web">

  <PropertyGroup>
    <TargetFramework>$(NetCoreAppVersion)</TargetFramework>
  </PropertyGroup>

  <ItemGroup>
    <PackageReference Include="Microsoft.AspNetCore.Blazor.Server" Version="3.1.0-preview4.19579.2" />
<<<<<<< HEAD
    <PackageReference Include="Microsoft.AspNetCore.Mvc.NewtonsoftJson" Version="3.1.1" />
=======
    <PackageReference Include="Microsoft.AspNetCore.Mvc.NewtonsoftJson" Version="3.1.5" />
>>>>>>> c41f72e8
  </ItemGroup>

  <ItemGroup>
    <ProjectReference Include="..\..\src\AI4E.AspNetCore.Components.Routing\AI4E.AspNetCore.Components.Routing.csproj" />
  </ItemGroup>

</Project><|MERGE_RESOLUTION|>--- conflicted
+++ resolved
@@ -6,11 +6,7 @@
 
   <ItemGroup>
     <PackageReference Include="Microsoft.AspNetCore.Blazor.Server" Version="3.1.0-preview4.19579.2" />
-<<<<<<< HEAD
-    <PackageReference Include="Microsoft.AspNetCore.Mvc.NewtonsoftJson" Version="3.1.1" />
-=======
     <PackageReference Include="Microsoft.AspNetCore.Mvc.NewtonsoftJson" Version="3.1.5" />
->>>>>>> c41f72e8
   </ItemGroup>
 
   <ItemGroup>

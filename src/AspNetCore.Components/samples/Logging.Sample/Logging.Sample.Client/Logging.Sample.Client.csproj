--- conflicted
+++ resolved
@@ -8,11 +8,7 @@
   <ItemGroup>
     <PackageReference Include="Microsoft.AspNetCore.Blazor" Version="3.1.0-preview4.19579.2" />
     <PackageReference Include="Microsoft.AspNetCore.Blazor.Build" Version="3.1.0-preview4.19579.2" PrivateAssets="all" />
-<<<<<<< HEAD
-    <PackageReference Include="Microsoft.Extensions.Logging" Version="3.1.1" />
-=======
     <PackageReference Include="Microsoft.Extensions.Logging" Version="3.1.5" />
->>>>>>> c41f72e8
   </ItemGroup>
 
   <ItemGroup>

--- conflicted
+++ resolved
@@ -4,13 +4,5 @@
   </PropertyGroup>
 
   <Import Project="$(_ParentDirectoryBuildPropsPath)" Condition="Exists('$(_ParentDirectoryBuildPropsPath)')"/>
-<<<<<<< HEAD
-
-  <PropertyGroup Condition="!($(MSBuildProjectName.EndsWith('Test'))) AND '$(TargetFramework)' != 'netstandard2.0'">
-      <Nullable>enable</Nullable>
-  </PropertyGroup>
-
-=======
->>>>>>> 801eb7bf
   
 </Project>
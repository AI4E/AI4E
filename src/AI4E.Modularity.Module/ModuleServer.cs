--- conflicted
+++ resolved
@@ -151,15 +151,7 @@
 
         public Task StopAsync(CancellationToken cancellationToken)
         {
-<<<<<<< HEAD
-#if !SUPPORTS_ASYNC_DISPOSABLE
-            return _disposeHelper.DisposeAsync();
-#else
             return _disposeHelper.DisposeAsync().AsTask();
-#endif
-=======
-            return _disposeHelper.DisposeAsync().AsTask();
->>>>>>> 94211460
         }
 
         #endregion

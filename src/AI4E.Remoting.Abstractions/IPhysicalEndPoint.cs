--- conflicted
+++ resolved
@@ -40,11 +40,7 @@
     /// </summary>
     /// <typeparam name="TAddress">The type of physical address used.</typeparam>
     /// <remarks>
-<<<<<<< HEAD
-    /// The physical end point neither does guarantee message delivery nor does it provide any guarantees about the ordering of messages.
-=======
     /// The physical end-point neither does guarantee message delivery nor does it provide any guarantees about the ordering of messages.
->>>>>>> 5b250531
     /// </remarks>
     public interface IPhysicalEndPoint<TAddress> : IInboundPhysicalEndPoint<TAddress>, IOutboundPhysicalEndPoint<TAddress>
     {
@@ -59,11 +55,7 @@
     /// </summary>
     /// <typeparam name="TAddress">The type of physical address used.</typeparam>
     /// <remarks>
-<<<<<<< HEAD
-    /// The physical end point neither does guarantee message delivery nor does it provide any guarantees about the ordering of messages.
-=======
     /// The physical end-point neither does guarantee message delivery nor does it provide any guarantees about the ordering of messages.
->>>>>>> 5b250531
     /// </remarks>
     public interface IInboundPhysicalEndPoint<TAddress>
     {
@@ -94,11 +86,7 @@
     public interface IOutboundPhysicalEndPoint<TAddress>
     {
         /// <summary>
-<<<<<<< HEAD
-        /// Asynchronously send a message to the remote end point with the specified address.
-=======
         /// Asynchronously send a message to the remote physical end-point with the specified address.
->>>>>>> 5b250531
         /// </summary>
         /// <param name="message">The message to send.</param>
         /// <param name="remoteAddress">The address of the remote physical end-point.</param>

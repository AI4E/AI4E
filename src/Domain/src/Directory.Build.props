<Project>
  <PropertyGroup>
    <_ParentDirectoryBuildPropsPath Condition="'$(_DirectoryBuildPropsFile)' != ''">$([System.IO.Path]::Combine('..', '$(_DirectoryBuildPropsFile)'))</_ParentDirectoryBuildPropsPath>
  </PropertyGroup>

  <Import Project="$(_ParentDirectoryBuildPropsPath)" Condition="Exists('$(_ParentDirectoryBuildPropsPath)')"/>

<<<<<<< HEAD
  <PropertyGroup>
=======
   <PropertyGroup>
>>>>>>> 801eb7bf
    <Nullable>annotations</Nullable>
  </PropertyGroup>

</Project><|MERGE_RESOLUTION|>--- conflicted
+++ resolved
@@ -5,11 +5,7 @@
 
   <Import Project="$(_ParentDirectoryBuildPropsPath)" Condition="Exists('$(_ParentDirectoryBuildPropsPath)')"/>
 
-<<<<<<< HEAD
-  <PropertyGroup>
-=======
    <PropertyGroup>
->>>>>>> 801eb7bf
     <Nullable>annotations</Nullable>
   </PropertyGroup>
 

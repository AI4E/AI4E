﻿<Project Sdk="Microsoft.NET.Sdk">

  <PropertyGroup>
    <TargetFrameworks>$(FrameworkVersions)</TargetFrameworks>
    <RootNamespace>AI4E.Routing</RootNamespace>
  </PropertyGroup>

  <PropertyGroup>
    <AllowUnsafeBlocks>true</AllowUnsafeBlocks>
  </PropertyGroup>

  <ItemGroup>
<<<<<<< HEAD
    <PackageReference Include="AI4E.Utils.Memory" Version="0.2.0-pre19042018" />
=======
    <PackageReference Include="AI4E.Utils.Memory" Version="0.2.0-pre19052318" />
>>>>>>> 94211460
  </ItemGroup>

  <ItemGroup>
    <ProjectReference Include="..\AI4E.Abstractions\AI4E.Abstractions.csproj" />
    <ProjectReference Include="..\AI4E.Remoting.Abstractions\AI4E.Remoting.Abstractions.csproj" />
  </ItemGroup>

</Project><|MERGE_RESOLUTION|>--- conflicted
+++ resolved
@@ -10,11 +10,7 @@
   </PropertyGroup>
 
   <ItemGroup>
-<<<<<<< HEAD
-    <PackageReference Include="AI4E.Utils.Memory" Version="0.2.0-pre19042018" />
-=======
     <PackageReference Include="AI4E.Utils.Memory" Version="0.2.0-pre19052318" />
->>>>>>> 94211460
   </ItemGroup>
 
   <ItemGroup>

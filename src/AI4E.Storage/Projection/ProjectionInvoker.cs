--- conflicted
+++ resolved
@@ -27,11 +27,6 @@
 using Microsoft.Extensions.DependencyInjection;
 using static System.Diagnostics.Debug;
 
-#if !SUPPORTS_ASYNC_ENUMERABLE
-using System.Linq;
-using AI4E.Utils.AsyncEnumerable;
-#endif
-
 namespace AI4E.Storage.Projection
 {
     public sealed class ProjectionInvoker<TSource, TProjection> : IProjection<TSource, TProjection>
@@ -51,38 +46,13 @@
             _serviceProvider = serviceProvider;
         }
 
-<<<<<<< HEAD
-#if !SUPPORTS_ASYNC_ENUMERABLE
-        public IAsyncEnumerable<TProjection> ProjectAsync(TSource source, CancellationToken cancellation)
-=======
         public async IAsyncEnumerable<TProjection> ProjectAsync(TSource source, CancellationToken cancellation)
->>>>>>> 94211460
         {
             if (source == null && !_projectionDescriptor.ProjectNonExisting)
             {
                 yield break;
             }
 
-<<<<<<< HEAD
-            return new AsyncEnumerable<TProjection>(() => ProjectInternalAsync(source, cancellation));
-        }
-
-        private async AsyncEnumerator<TProjection> ProjectInternalAsync(TSource source, CancellationToken cancellation)
-#else
-        public async IAsyncEnumerable<TProjection> ProjectAsync(TSource source, CancellationToken cancellation)
-#endif
-        {
-#if !SUPPORTS_ASYNC_ENUMERABLE
-            var yield = await AsyncEnumerator<TProjection>.Capture();
-#else
-            if (source == null && !_projectionDescriptor.ProjectNonExisting)
-            {
-                yield break;
-            }
-#endif
-
-=======
->>>>>>> 94211460
             var member = _projectionDescriptor.Member;
             Assert(member != null);
             var invoker = HandlerActionInvoker.GetInvoker(member);
@@ -130,15 +100,7 @@
 
                     foreach (var singleResult in enumerable)
                     {
-<<<<<<< HEAD
-#if !SUPPORTS_ASYNC_ENUMERABLE
-                        await yield.Return(singleResult);
-#else
                         yield return singleResult;
-#endif
-=======
-                        yield return singleResult;
->>>>>>> 94211460
                     }
                 }
                 else
@@ -146,23 +108,9 @@
                     var projectionResult = result as TProjection;
                     Assert(projectionResult != null);
 
-<<<<<<< HEAD
-#if !SUPPORTS_ASYNC_ENUMERABLE
-                    await yield.Return(projectionResult);
-#else
-                    yield return projectionResult;
-#endif 
-                }
-            }
-
-#if !SUPPORTS_ASYNC_ENUMERABLE
-            return yield.Break();
-#endif
-=======
                     yield return projectionResult;
                 }
             }
->>>>>>> 94211460
         }
 
         internal sealed class Provider : IContextualProvider<IProjection<TSource, TProjection>>

/* License
 * --------------------------------------------------------------------------------------------------------------------
 * This file is part of the AI4E distribution.
 *   (https://github.com/AI4E/AI4E)
 * Copyright (c) 2018 Andreas Truetschel and contributors.
 * 
 * AI4E is free software: you can redistribute it and/or modify  
 * it under the terms of the GNU Lesser General Public License as   
 * published by the Free Software Foundation, version 3.
 *
 * AI4E is distributed in the hope that it will be useful, but 
 * WITHOUT ANY WARRANTY; without even the implied warranty of 
 * MERCHANTABILITY or FITNESS FOR A PARTICULAR PURPOSE. See the GNU 
 * Lesser General Public License for more details.
 *
 * You should have received a copy of the GNU Lesser General Public License
 * along with this program. If not, see <http://www.gnu.org/licenses/>.
 * --------------------------------------------------------------------------------------------------------------------
 */

using System;
using System.Threading;
using System.Threading.Tasks;
using AI4E.Utils;

#if SUPPORTS_ASYNC_DISPOSABLE
using AI4E.Utils;
#endif

namespace AI4E.Storage.Projection
{
    /// <summary>
    /// Provides method for creating handler registrations.
    /// </summary>
    public static class ProjectionRegistration
    {
        /// <summary>
        /// Asynchronously registers the specified handler in the specified handler registry and returns a handler registration.
        /// </summary>
        /// <typeparam name="THandler">The type of handler.</typeparam>
        /// <param name="handlerRegistry">The handler registry that the handler shall be registered to.</param>
        /// <param name="handlerProvider">A contextual provider that provides instances of the to be registered handler.</param>
        /// <returns>A task representing the asynchronous operation.</returns>
        public static IProjectionRegistration<THandler> CreateRegistration<THandler>(
            this IProjectionRegistry<THandler> handlerRegistry,
            IContextualProvider<THandler> handlerProvider)
        {
            return new TypedProjectionRegistration<THandler>(handlerRegistry, handlerProvider);
        }

        private sealed class TypedProjectionRegistration<TProjection> : IProjectionRegistration<TProjection>
        {
            private readonly IProjectionRegistry<TProjection> _handlerRegistry;
            private readonly TaskCompletionSource<object> _cancellationSource = new TaskCompletionSource<object>();
            private int _isCancelling = 0;

            public TypedProjectionRegistration(IProjectionRegistry<TProjection> projectionRegistry,
                                               IContextualProvider<TProjection> projectionProvider)

            {
                if (projectionRegistry == null)
                    throw new ArgumentNullException(nameof(projectionRegistry));

                if (projectionProvider == null)
                    throw new ArgumentNullException(nameof(projectionProvider));

                _handlerRegistry = projectionRegistry;
                Projection = projectionProvider;
                _handlerRegistry.Register(Projection);
            }

            public Task Initialization => Task.CompletedTask;

            public IContextualProvider<TProjection> Projection { get; }

            public void Dispose()
            {
                if (Interlocked.Exchange(ref _isCancelling, 1) != 0)
                    return;

                try
                {
                    _handlerRegistry.Unregister(Projection);
                    _cancellationSource.SetResult(null);
                }
                catch (TaskCanceledException)
                {
                    _cancellationSource.SetCanceled();
                }
                catch (Exception exc)
                {
                    _cancellationSource.SetException(exc);
                }
            }

<<<<<<< HEAD
            public
#if !SUPPORTS_ASYNC_DISPOSABLE
                Task
#else
                ValueTask
#endif
                DisposeAsync()
            {
                Dispose();

#if !SUPPORTS_ASYNC_DISPOSABLE
                return Disposal;
#else
                 return Disposal.AsValueTask();
#endif
=======
            public ValueTask DisposeAsync()
            {
                Dispose();
                return Disposal.AsValueTask();
>>>>>>> 94211460
            }

            public Task Disposal => _cancellationSource.Task;
        }
    }
}<|MERGE_RESOLUTION|>--- conflicted
+++ resolved
@@ -93,28 +93,10 @@
                 }
             }
 
-<<<<<<< HEAD
-            public
-#if !SUPPORTS_ASYNC_DISPOSABLE
-                Task
-#else
-                ValueTask
-#endif
-                DisposeAsync()
-            {
-                Dispose();
-
-#if !SUPPORTS_ASYNC_DISPOSABLE
-                return Disposal;
-#else
-                 return Disposal.AsValueTask();
-#endif
-=======
             public ValueTask DisposeAsync()
             {
                 Dispose();
                 return Disposal.AsValueTask();
->>>>>>> 94211460
             }
 
             public Task Disposal => _cancellationSource.Task;

/* Summary
 * --------------------------------------------------------------------------------------------------------------------
 * Filename:        StreamStore.cs 
 * Types:           (1) AI4E.Storage.Domain.StreamStore
 *                  (2) AI4E.Storage.Domain.StreamStore.Stream
 *                  (3) AI4E.Storage.Domain.StreamStore.Snapshot
 * Version:         1.0
 * Author:          Andreas Trütschel
 * --------------------------------------------------------------------------------------------------------------------
 */

/* License
 * --------------------------------------------------------------------------------------------------------------------
 * This file is part of the AI4E distribution.
 *   (https://github.com/AI4E/AI4E)
 * Copyright (c) 2018 Andreas Truetschel and contributors.
 * 
 * AI4E is free software: you can redistribute it and/or modify  
 * it under the terms of the GNU Lesser General Public License as   
 * published by the Free Software Foundation, version 3.
 *
 * AI4E is distributed in the hope that it will be useful, but 
 * WITHOUT ANY WARRANTY; without even the implied warranty of 
 * MERCHANTABILITY or FITNESS FOR A PARTICULAR PURPOSE. See the GNU 
 * Lesser General Public License for more details.
 *
 * You should have received a copy of the GNU Lesser General Public License
 * along with this program. If not, see <http://www.gnu.org/licenses/>.
 * --------------------------------------------------------------------------------------------------------------------
 */

/* Based on
 * --------------------------------------------------------------------------------------------------------------------
 * NEventStore (https://github.com/NEventStore/NEventStore)
 * The MIT License
 * 
 * Copyright (c) 2013 Jonathan Oliver, Jonathan Matheus, Damian Hickey and contributors
 * 
 * Permission is hereby granted, free of charge, to any person obtaining a copy
 * of this software and associated documentation files (the "Software"), to deal
 * in the Software without restriction, including without limitation the rights
 * to use, copy, modify, merge, publish, distribute, sublicense, and/or sell
 * copies of the Software, and to permit persons to whom the Software is
 * furnished to do so, subject to the following conditions:
 * 
 * The above copyright notice and this permission notice shall be included in
 * all copies or substantial portions of the Software.
 * 
 * THE SOFTWARE IS PROVIDED "AS IS", WITHOUT WARRANTY OF ANY KIND, EXPRESS OR
 * IMPLIED, INCLUDING BUT NOT LIMITED TO THE WARRANTIES OF MERCHANTABILITY,
 * FITNESS FOR A PARTICULAR PURPOSE AND NONINFRINGEMENT. IN NO EVENT SHALL THE
 * AUTHORS OR COPYRIGHT HOLDERS BE LIABLE FOR ANY CLAIM, DAMAGES OR OTHER
 * LIABILITY, WHETHER IN AN ACTION OF CONTRACT, TORT OR OTHERWISE, ARISING FROM,
 * OUT OF OR IN CONNECTION WITH THE SOFTWARE OR THE USE OR OTHER DEALINGS IN
 * THE SOFTWARE.
 * --------------------------------------------------------------------------------------------------------------------
 */

using System;
using System.Collections.Generic;
using System.Collections.Immutable;
using System.Linq;
using System.Threading;
using System.Threading.Tasks;
using AI4E.Utils;
using Microsoft.Extensions.Logging;

namespace AI4E.Storage.Domain
{
    public sealed partial class StreamStore : IStreamStore
    {
        #region Fields

        private readonly ILogger _logger;
        private readonly IStreamPersistence _persistence;
        private readonly ICommitDispatcher _commitDispatcher;
        private readonly IEnumerable<IStorageExtension> _extensions;
        private readonly IDateTimeProvider _dateTimeProvider;
        private readonly Dictionary<(string bucketId, string streamId, long revision), Stream> _streams;
        private bool _isDisposed;

        #endregion

        #region C'tor

        public StreamStore(IStreamPersistence persistence,
                           ICommitDispatcher commitDispatcher,
                           IEnumerable<IStorageExtension> extensions,
                           IDateTimeProvider dateTimeProvider,
                           ILogger<StreamStore> logger = null)
        {
            if (persistence == null)
                throw new ArgumentNullException(nameof(persistence));

            if (commitDispatcher == null)
                throw new ArgumentNullException(nameof(commitDispatcher));

            if (extensions == null)
                throw new ArgumentNullException(nameof(extensions));

            if (dateTimeProvider == null)
                throw new ArgumentNullException(nameof(dateTimeProvider));

            _persistence = persistence;
            _commitDispatcher = commitDispatcher;
            _extensions = extensions;
            _dateTimeProvider = dateTimeProvider;
            _logger = logger;

            _streams = new Dictionary<(string bucketId, string streamId, long revision), Stream>();

        }

        #endregion

        #region IStreamStore

        public Task<IStream> OpenStreamAsync(string bucketId, string streamId, bool throwIfNotFound, CancellationToken cancellation)
        {
            var result = OpenStreamAsync(bucketId, streamId, revision: default, cancellation);

            if (throwIfNotFound)
            {
                return ValidateStreamExistsAsync(result);
            }

            return result;
        }

        private async Task<IStream> ValidateStreamExistsAsync(Task<IStream> result)
        {
            var stream = await result;

            if (stream.StreamRevision == 0)
            {
                throw new StreamNotFoundException();
            }

            return stream;
        }

        public async Task<IStream> OpenStreamAsync(string bucketId, string streamId, long revision, CancellationToken cancellation)
        {
            if (!_streams.TryGetValue((bucketId, streamId, revision), out var stream))
            {
                stream = await Stream.OpenAsync(this, bucketId, streamId, revision, _dateTimeProvider, _logger, cancellation);

                _streams.Add((bucketId, streamId, revision), stream);
            }

            return stream;
        }

        public IAsyncEnumerable<IStream> OpenAllAsync(string bucketId, CancellationToken cancellation)
        {
            return _persistence.GetStreamHeadsAsync(bucketId, cancellation)
                               .SelectOrContinue(head => OpenStreamAsync(head.BucketId, head.StreamId, throwIfNotFound: false, cancellation));
        }

        public IAsyncEnumerable<IStream> OpenAllAsync(CancellationToken cancellation)
        {
            return _persistence.GetStreamHeadsAsync(cancellation)
                               .SelectOrContinue(head => OpenStreamAsync(head.BucketId, head.StreamId, throwIfNotFound: false, cancellation));
        }

        public IAsyncEnumerable<IStream> OpenStreamsToSnapshotAsync(long maxThreshold, CancellationToken cancellation)
        {
            return _persistence.GetStreamsToSnapshotAsync(maxThreshold, cancellation)
                               .SelectOrContinue(head => OpenStreamAsync(head.BucketId, head.StreamId, throwIfNotFound: false, cancellation));
        }

        #endregion

        #region IDisposal

        public void Dispose()
        {
            if (_isDisposed)
            {
                return;
            }

            _isDisposed = true;

            _logger?.LogInformation(Resources.ShuttingDownStore);

            foreach (var extension in _extensions)
            {
                extension.Dispose();
            }

            _persistence.Dispose();
        }

        #endregion

        private sealed class Stream : IStream
        {
            private static readonly string _emptyConcurrencyToken = SGuid.Empty.Value;

            #region Fields

            private readonly List<ICommit> _commits = new List<ICommit>();
            private readonly StreamStore _streamStore;
            private readonly IDateTimeProvider _dateTimeProvider;
            private readonly ILogger _logger;

            #endregion

            #region C'tor

            private Stream(StreamStore streamStore,
                           string bucketId,
                           string streamId,
                           ISnapshot snapshot,
                           IEnumerable<ICommit> commits,
                           bool isFixedRevision,
                           IDateTimeProvider dateTimeProvider,
                           ILogger logger)
            {
                if (streamStore == null)
                    throw new ArgumentNullException(nameof(streamStore));

                if (commits == null)
                    throw new ArgumentNullException(nameof(commits));

                _streamStore = streamStore;
                BucketId = bucketId;
                StreamId = streamId;
                Snapshot = snapshot;
                IsReadOnly = isFixedRevision;
                _dateTimeProvider = dateTimeProvider;
                _logger = logger;

                ExecuteExtensions(commits);
                _commits.AddRange(commits);

            }

            #endregion

            public static async Task<Stream> OpenAsync(StreamStore streamStore,
                                                       string bucketId,
                                                       string streamId,
                                                       long revision,
                                                       IDateTimeProvider dateTimeProvider,
                                                       ILogger logger,
                                                       CancellationToken cancellation)
            {
                if (streamStore == null)
                    throw new ArgumentNullException(nameof(streamStore));

                if (revision < 0)
                    throw new ArgumentOutOfRangeException(nameof(revision));

                var snapshot = await streamStore._persistence.GetSnapshotAsync(bucketId, streamId, revision, cancellation);
                var commits = await streamStore._persistence.GetCommitsAsync(bucketId,
                                                                             streamId, (snapshot?.StreamRevision + 1) ?? default,
                                                                             revision,
<<<<<<< HEAD
                                                                             cancellation)
#if !SUPPORTS_ASYNC_ENUMERABLE
                                                            .ToList(cancellation)
#else
                                                            .ToListAsync(cancellation)
#endif
=======
                                                                             cancellation).ToListAsync(cancellation)

>>>>>>> 94211460
                    ?? Enumerable.Empty<ICommit>();

                var isFixedRevision = revision != default;

                var result = new Stream(streamStore, bucketId, streamId, snapshot, commits, isFixedRevision, dateTimeProvider, logger);

                if (isFixedRevision && result.StreamRevision != revision)
                {
                    throw new StorageException($"Unable to load stream in revision {revision}.");
                }

                return result;
            }

            public string BucketId { get; }
            public string StreamId { get; }
            public bool IsReadOnly { get; }

            public ISnapshot Snapshot { get; private set; }
            public IEnumerable<ICommit> Commits => _commits.AsReadOnly();

            public long StreamRevision => Commits.LastOrDefault()?.StreamRevision ?? Snapshot?.StreamRevision ?? 0;
            public IReadOnlyDictionary<string, object> Headers => GetHeaders().ToImmutableDictionary();
            public IReadOnlyList<EventMessage> Events => Commits.SelectMany(commit => commit.Events ?? Enumerable.Empty<EventMessage>()).ToImmutableArray();

            public IDictionary<string, object> GetHeaders()
            {
                var result = new Dictionary<string, object>();
                var commit = Commits.LastOrDefault();
                var source = default(IReadOnlyDictionary<string, object>);

                if (commit != null)
                {
                    source = commit.Headers;
                }
                else if (Snapshot != null)
                {
                    source = Snapshot.Headers;
                }

                if (source != null)
                {
                    foreach (var entry in source)
                    {
                        result.Add(entry.Key, entry.Value);
                    }
                }

                return result;
            }

            public async Task AddSnapshotAsync(object body, CancellationToken cancellation = default)
            {
                if (IsReadOnly)
                    throw new InvalidOperationException("Cannot modify a read-only stream view.");

                var snapshot = new Snapshot(BucketId, StreamId, StreamRevision, body, Headers/*, ConcurrencyToken*/);

                await _streamStore._persistence.AddSnapshotAsync(snapshot, cancellation);

                Snapshot = snapshot;
                _commits.Clear();
            }

            public async Task<bool> TryCommitAsync(IEnumerable<EventMessage> events,
                                                   object body,
                                                   Action<IDictionary<string, object>> headerGenerator,
                                                   CancellationToken cancellation)
            {
                if (IsReadOnly)
                    throw new InvalidOperationException("Cannot modify a read-only stream view.");

                _logger?.LogDebug(Resources.AttemptingToCommitChanges, StreamId);

                var headers = GetHeaders();
                headerGenerator(headers);

                var commit = await PersistChangesAsync(events,
                                                       body,
                                                       (headers as IReadOnlyDictionary<string, object>) ?? headers.ToImmutableDictionary(),
                                                       cancellation);

                // A concurrency conflict occured
                if (commit == null)
                {
                    await UpdateAsync(cancellation);

                    return false;
                }

                _logger?.LogDebug($"Commit successfully appended to stream {StreamId}. Dispatching commit.");

                await _streamStore._commitDispatcher.DispatchAsync(commit);

                _logger?.LogDebug($"Commit of stream {StreamId} dispatched successfully.");

                return true;

                throw new StorageException("Gived up on unique concurrency token generation.");
            }

            public async Task<bool> UpdateAsync(CancellationToken cancellation)
            {
                if (IsReadOnly)
                    throw new InvalidOperationException("Cannot modify a read-only stream view.");

                var commits = await _streamStore._persistence.GetCommitsAsync(BucketId, StreamId, StreamRevision + 1, cancellation: cancellation)
<<<<<<< HEAD
#if !SUPPORTS_ASYNC_ENUMERABLE
                                                            .ToList(cancellation);
#else
                                                            .ToListAsync(cancellation);
#endif
=======
                    .ToListAsync(cancellation);
>>>>>>> 94211460

                ExecuteExtensions(commits);

                if (commits.Any())
                {
                    _logger?.LogInformation(Resources.UnderlyingStreamHasChanged, StreamId);
                    _commits.AddRange(commits);
                    return true;
                }

                return false;
            }

            private void ExecuteExtensions(IEnumerable<ICommit> commits)
            {
                foreach (var commit in commits)
                {
                    foreach (var extension in _streamStore._extensions)
                    {
                        extension.OnLoad(commit);
                    }
                }
            }

            private async Task<ICommit> PersistChangesAsync(IEnumerable<EventMessage> events,
                                                            object body,
                                                            IReadOnlyDictionary<string, object> headers,
                                                            CancellationToken cancellation)
            {
                var attempt = BuildCommitAttempt(events, body, headers);

                foreach (var extension in _streamStore._extensions)
                {
                    _logger?.LogDebug("Pushing commit to pre-commit hook of type '{0}'.", /*attempt.ConcurrencyToken,*/ extension.GetType());
                    if (!extension.OnCommit(attempt))
                    {
                        _logger?.LogInformation("Pipeline hook of type '{0}' rejected commit attempt.", extension.GetType()/*, attempt.ConcurrencyToken*/);
                        return null; // TODO: This will cause the caller to assume a concurrency conflict.
                    }
                }

                _logger?.LogDebug("Pushing attempt on stream '{0}' to the underlying store.", /*newConcurrencyToken,*/ StreamId);
                var commit = await _streamStore._persistence.CommitAsync(attempt, cancellation);

                if (commit != null)
                {
                    try
                    {
                        foreach (var extension in _streamStore._extensions)
                        {
                            _logger?.LogDebug("Pushing commit to post-commit hook of type '{0}'.", /*attempt.ConcurrencyToken,*/ extension.GetType());
                            extension.OnCommited(commit);
                        }
                    }
                    finally
                    {
                        _commits.Add(commit);
                    }
                }

                return commit;
            }

            private CommitAttempt BuildCommitAttempt(IEnumerable<EventMessage> events,
                                                     object body,
                                                     IReadOnlyDictionary<string, object> headers)
            {
                _logger?.LogDebug("Building a commit attempt on stream '{0}'.", StreamId);
                return new CommitAttempt(
                    BucketId,
                    StreamId,
                    StreamRevision + 1,
                    _dateTimeProvider.GetCurrentTime(),
                    headers.ToDictionary(x => x.Key, x => x.Value),
                    body,
                    events.ToList());
            }
        }

        private sealed class Snapshot : ISnapshot
        {
            public Snapshot(string bucketId,
                            string streamId,
                            long streamRevision,
                            object payload,
                            IReadOnlyDictionary<string, object> headers)
            {
                BucketId = bucketId;
                StreamId = streamId;
                Payload = payload;
                Headers = headers;
                StreamRevision = streamRevision;
            }

            public string BucketId { get; }

            public string StreamId { get; }

            public object Payload { get; }

            public IReadOnlyDictionary<string, object> Headers { get; }

            public long StreamRevision { get; }
        }
    }
}<|MERGE_RESOLUTION|>--- conflicted
+++ resolved
@@ -257,17 +257,8 @@
                 var commits = await streamStore._persistence.GetCommitsAsync(bucketId,
                                                                              streamId, (snapshot?.StreamRevision + 1) ?? default,
                                                                              revision,
-<<<<<<< HEAD
-                                                                             cancellation)
-#if !SUPPORTS_ASYNC_ENUMERABLE
-                                                            .ToList(cancellation)
-#else
-                                                            .ToListAsync(cancellation)
-#endif
-=======
                                                                              cancellation).ToListAsync(cancellation)
 
->>>>>>> 94211460
                     ?? Enumerable.Empty<ICommit>();
 
                 var isFixedRevision = revision != default;
@@ -375,15 +366,7 @@
                     throw new InvalidOperationException("Cannot modify a read-only stream view.");
 
                 var commits = await _streamStore._persistence.GetCommitsAsync(BucketId, StreamId, StreamRevision + 1, cancellation: cancellation)
-<<<<<<< HEAD
-#if !SUPPORTS_ASYNC_ENUMERABLE
-                                                            .ToList(cancellation);
-#else
-                                                            .ToListAsync(cancellation);
-#endif
-=======
                     .ToListAsync(cancellation);
->>>>>>> 94211460
 
                 ExecuteExtensions(commits);
 

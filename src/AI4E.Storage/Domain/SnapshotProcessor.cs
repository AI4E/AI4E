--- conflicted
+++ resolved
@@ -20,14 +20,7 @@
 
 namespace AI4E.Storage.Domain
 {
-<<<<<<< HEAD
-    public sealed class SnapshotProcessor : ISnapshotProcessor, IAsyncDisposable
-#if SUPPORTS_ASYNC_DISPOSABLE
-        , IDisposable
-#endif
-=======
     public sealed class SnapshotProcessor : ISnapshotProcessor, IAsyncDisposable, IDisposable
->>>>>>> 94211460
     {
         private static JToken StreamRoot => JToken.Parse("{}");
 
@@ -119,28 +112,10 @@
             }
         }
 
-<<<<<<< HEAD
-        public
-#if !SUPPORTS_ASYNC_DISPOSABLE
-            Task
-#else
-            ValueTask
-#endif
-            DisposeAsync()
-        {
-            Dispose();
-
-#if !SUPPORTS_ASYNC_DISPOSABLE
-            return Disposal;
-#else
-            return Disposal.AsValueTask();
-#endif
-=======
         public ValueTask  DisposeAsync()
         {
             Dispose();
             return Disposal.AsValueTask();
->>>>>>> 94211460
         }
 
         #endregion
@@ -175,31 +150,7 @@
             if (snapshotRevisionThreshold < 0)
                 snapshotRevisionThreshold = 20;
 
-<<<<<<< HEAD
-            using (var scope = _serviceProvider.CreateScope())
-            {
-                var scopedServiceProvider = scope.ServiceProvider;
-                var entityStorageEngine = scopedServiceProvider.GetRequiredService<IEntityStorageEngine>();
-
-#if SUPPORTS_ASYNC_ENUMERABLE
-                await foreach (var stream in _streamStore.OpenStreamsToSnapshotAsync(snapshotRevisionThreshold, cancellation))
-                {
-#else
-                var enumerator = default(IAsyncEnumerator<IStream>);
-                try
-                {
-                    enumerator = _streamStore.OpenStreamsToSnapshotAsync(snapshotRevisionThreshold, cancellation).GetEnumerator();
-
-                    while (await enumerator.MoveNext(cancellation))
-                    {
-                        var stream = enumerator.Current;
-#endif
-
-                        if (stream.Snapshot == null && !stream.Commits.Any())
-                            continue;
-=======
             using var scope = _serviceProvider.CreateScope();
->>>>>>> 94211460
 
             var scopedServiceProvider = scope.ServiceProvider;
             var entityStorageEngine = scopedServiceProvider.GetRequiredService<IEntityStorageEngine>(); // TODO: This is not used?!
@@ -211,12 +162,6 @@
 
                 var serializedEntity = default(JToken);
 
-<<<<<<< HEAD
-                        await stream.AddSnapshotAsync(CompressionHelper.Zip(serializedEntity.ToString()), cancellation);
-
-#if !SUPPORTS_ASYNC_ENUMERABLE
-                    }
-=======
                 if (stream.Snapshot == null)
                 {
                     serializedEntity = StreamRoot;
@@ -224,17 +169,11 @@
                 else
                 {
                     serializedEntity = JToken.Parse(CompressionHelper.Unzip(stream.Snapshot.Payload as byte[]));
->>>>>>> 94211460
                 }
 
                 foreach (var commit in stream.Commits)
                 {
-<<<<<<< HEAD
-                    enumerator?.Dispose();
-#endif
-=======
                     serializedEntity = _differ.Patch(serializedEntity, JToken.Parse(CompressionHelper.Unzip(commit.Body as byte[])));
->>>>>>> 94211460
                 }
 
                 await stream.AddSnapshotAsync(CompressionHelper.Zip(serializedEntity.ToString()), cancellation);

﻿<Project Sdk="Microsoft.NET.Sdk">

  <PropertyGroup>
    <TargetFrameworks>$(FrameworkVersions)</TargetFrameworks>
    <RootNamespace>AI4E.Storage</RootNamespace>
  </PropertyGroup>

  <ItemGroup>
    <Compile Include="..\Common\DataPropertyHelper.cs" Link="Internal\DataPropertyHelper.cs" />
  </ItemGroup>

<<<<<<< HEAD
  <ItemGroup Condition="'$(TargetFramework)' == 'netstandard2.0'">
    <PackageReference Include="System.Interactive.Async" Version="3.2.0" />
  </ItemGroup>

  <ItemGroup Condition="'$(TargetFramework)' != 'netstandard2.0'">
    <PackageReference Include="System.Linq.Async" Version="4.0.0-preview.1.build.745 " />
  </ItemGroup>

=======
>>>>>>> 94211460
  <ItemGroup>
    <PackageReference Include="System.Linq.Async" Version="4.0.0-preview.3.build.765" />
    <PackageReference Include="Microsoft.Extensions.DependencyInjection" Version="3.0.0-preview3.19153.1" />
    <PackageReference Include="Newtonsoft.Json" Version="12.0.2" />
    <PackageReference Include="System.Collections.Immutable" Version="1.5.0" />
  </ItemGroup>

  <ItemGroup>
    <ProjectReference Include="..\AI4E.Abstractions\AI4E.Abstractions.csproj" />
  </ItemGroup>

</Project><|MERGE_RESOLUTION|>--- conflicted
+++ resolved
@@ -9,17 +9,6 @@
     <Compile Include="..\Common\DataPropertyHelper.cs" Link="Internal\DataPropertyHelper.cs" />
   </ItemGroup>
 
-<<<<<<< HEAD
-  <ItemGroup Condition="'$(TargetFramework)' == 'netstandard2.0'">
-    <PackageReference Include="System.Interactive.Async" Version="3.2.0" />
-  </ItemGroup>
-
-  <ItemGroup Condition="'$(TargetFramework)' != 'netstandard2.0'">
-    <PackageReference Include="System.Linq.Async" Version="4.0.0-preview.1.build.745 " />
-  </ItemGroup>
-
-=======
->>>>>>> 94211460
   <ItemGroup>
     <PackageReference Include="System.Linq.Async" Version="4.0.0-preview.3.build.765" />
     <PackageReference Include="Microsoft.Extensions.DependencyInjection" Version="3.0.0-preview3.19153.1" />

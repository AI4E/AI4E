<Project>
  <PropertyGroup>
    <_ParentDirectoryBuildPropsPath Condition="'$(_DirectoryBuildPropsFile)' != ''">$([System.IO.Path]::Combine('..', '$(_DirectoryBuildPropsFile)'))</_ParentDirectoryBuildPropsPath>
  </PropertyGroup>

  <Import Project="$(_ParentDirectoryBuildPropsPath)" Condition="Exists('$(_ParentDirectoryBuildPropsPath)')"/>

  <PropertyGroup>
    <IsPackable>false</IsPackable>
<<<<<<< HEAD
    <GenerateDocumentationFile>false</GenerateDocumentationFile>
=======
    <Nullable>annotations</Nullable>
>>>>>>> 801eb7bf
  </PropertyGroup>

</Project><|MERGE_RESOLUTION|>--- conflicted
+++ resolved
@@ -7,11 +7,8 @@
 
   <PropertyGroup>
     <IsPackable>false</IsPackable>
-<<<<<<< HEAD
+    <Nullable>annotations</Nullable>
     <GenerateDocumentationFile>false</GenerateDocumentationFile>
-=======
-    <Nullable>annotations</Nullable>
->>>>>>> 801eb7bf
   </PropertyGroup>
 
 </Project>
--- conflicted
+++ resolved
@@ -5,16 +5,8 @@
   </PropertyGroup>
 
   <ItemGroup>
-<<<<<<< HEAD
-    <PackageReference Include="coverlet.collector" Version="1.3.0">
-      <PrivateAssets>all</PrivateAssets>
-      <IncludeAssets>runtime; build; native; contentfiles; analyzers; buildtransitive</IncludeAssets>
-    </PackageReference>
-    <PackageReference Include="Microsoft.NET.Test.Sdk" Version="16.6.1" />
-=======
-    <PackageReference Include="coverlet.collector" Version="1.2.0" />
+    <PackageReference Include="coverlet.collector" Version="1.2.0"/>
     <PackageReference Include="Microsoft.NET.Test.Sdk" Version="16.4.0" />
->>>>>>> 7f963c68
     <PackageReference Include="Mongo2Go" Version="2.2.12" />
     <PackageReference Include="MongoDB.Bson" Version="2.10.4" />
     <PackageReference Include="MongoDB.Driver" Version="2.10.4" />

--- conflicted
+++ resolved
@@ -6,23 +6,9 @@
     <Nullable>annotations</Nullable>
   </PropertyGroup>
 
-<<<<<<< HEAD
-  <ItemGroup>
-    <PackageReference Include="Microsoft.Bcl.AsyncInterfaces" Version="1.1.1" />
-    <PackageReference Include="System.Collections.Immutable" Version="1.7.1" />
-    <PackageReference Include="System.Runtime.CompilerServices.Unsafe" Version="4.7.1" />
-=======
-  <ItemGroup Condition="'$(TargetFramework)' == 'netstandard2.0'">
-    <PackageReference Include="System.Memory" Version="4.5.4" />
-    <!-- We need this for the IAsyncDisposable and IAsyncEnumerable definition -->
-    <PackageReference Include="Microsoft.Bcl.AsyncInterfaces" Version="1.1.1" />
-  </ItemGroup>
-
   <ItemGroup>
     <PackageReference Include="System.Collections.Immutable" Version="1.7.1" /> 
     <PackageReference Include="System.Runtime.CompilerServices.Unsafe" Version="4.7.1" />
-    <PackageReference Include="System.Numerics.Vectors" Version="4.5.0" />
->>>>>>> 1f04c0d7
   </ItemGroup>
 
   <ItemGroup>

--- conflicted
+++ resolved
@@ -6,16 +6,9 @@
 
   <ItemGroup>
     <PackageReference Include="JsonDiffPatch.Net" Version="2.2.0" />
-<<<<<<< HEAD
-    <PackageReference Include="Microsoft.Bcl.AsyncInterfaces" Version="1.1.1" />
-    <PackageReference Include="Microsoft.Extensions.DependencyInjection" Version="3.1.4" />
-    <PackageReference Include="Microsoft.Extensions.Logging.Abstractions" Version="3.1.4" />
-    <PackageReference Include="Microsoft.Extensions.Options" Version="3.1.4" />
-=======
     <PackageReference Include="Microsoft.Extensions.DependencyInjection" Version="3.1.5" />
     <PackageReference Include="Microsoft.Extensions.Logging.Abstractions" Version="3.1.5" />
     <PackageReference Include="Microsoft.Extensions.Options" Version="3.1.5" />
->>>>>>> 1f04c0d7
     <PackageReference Include="Newtonsoft.Json" Version="12.0.3" />
     <PackageReference Include="Newtonsoft.Json.Bson" Version="1.0.2" />
     <PackageReference Include="Nito.Collections.Deque" Version="1.0.4" />

--- conflicted
+++ resolved
@@ -233,29 +233,11 @@
         /// An <see cref="IAsyncEnumerable{TResult}"/> that enumerates items of type <typeparamref name="TResult"/> 
         /// that are the query result.
         /// </returns>
-<<<<<<< HEAD
-        /// <exception cref="ArgumentNullException">Thrown if <paramref name="queryShaper"/> is <c>null</c>.</exception>
-        /// <exception cref="StorageException">
-        /// Thrown if an unresolvable exception occurs in the storage subsystem.
-        /// </exception>
-        /// <exception cref="StorageUnavailableException">
-        /// Thrown if the storage subsystem is unavailable or unreachable.
-        /// </exception>
-        /// <exception cref="InvalidOperationException">
-        /// Thrown if the database does not support the specified query.
-        /// </exception>
-#if !SUPPORTS_DEFAULT_INTERFACE_METHODS
-        IAsyncEnumerable<TResult> QueryAsync<TEntry, TResult>(
-            Func<IQueryable<TEntry>, IQueryable<TResult>> queryShaper, 
-            CancellationToken cancellation = default)
-            where TEntry : class;
-#else
-=======
         /// <exception cref="ArgumentNullException">Thrown if <paramref name="queryShaper"/> is null.</exception>
         /// <exception cref="StorageException">Thrown if an unresolvable exception occurs in the storage subsystem.</exception>
         /// <exception cref="StorageUnavailableException">Thrown if the storage subsystem is unavailable or unreachable.</exception>
         /// <exception cref="InvalidOperationException">Thrown if the database does not support the specified query.</exception>
->>>>>>> 801eb7bf
+        
         public async IAsyncEnumerable<TResult> QueryAsync<TEntry, TResult>(
             Func<IQueryable<TEntry>, IQueryable<TResult>> queryShaper,
             [EnumeratorCancellation] CancellationToken cancellation = default)

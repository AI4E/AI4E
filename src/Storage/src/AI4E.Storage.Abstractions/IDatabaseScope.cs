--- conflicted
+++ resolved
@@ -124,8 +124,6 @@
             CancellationToken cancellation = default)
             where TEntry : class;
 
-<<<<<<< HEAD
-#if SUPPORTS_DEFAULT_INTERFACE_METHODS
         /// <summary>
         /// Asynchronously retrieves a single entry that matches the specified predicate.
         /// </summary>
@@ -150,8 +148,6 @@
         /// <exception cref="InvalidOperationException">
         /// Thrown if the database does not support the specified predicate.
         /// </exception>
-=======
->>>>>>> 801eb7bf
         public ValueTask<TEntry?> GetOneAsync<TEntry>(
             Expression<Func<TEntry, bool>> predicate,
             CancellationToken cancellation = default)
@@ -197,7 +193,6 @@
         /// <returns>
         /// An <see cref="IAsyncEnumerable{TResult}"/> that enumerates items of type <typeparamref name="TResult"/> that are the query result.
         /// </returns>
-<<<<<<< HEAD
         /// <exception cref="ArgumentNullException">Thrown if <paramref name="queryShaper"/> is <c>null</c>.</exception>
         /// <exception cref="StorageException">
         /// Thrown if an unresolvable exception occurs in the storage subsystem.
@@ -208,18 +203,6 @@
         /// <exception cref="InvalidOperationException">
         /// Thrown if the database does not support the specified query.
         /// </exception>
-#if !SUPPORTS_DEFAULT_INTERFACE_METHODS
-        IAsyncEnumerable<TResult> QueryAsync<TEntry, TResult>(
-            Func<IQueryable<TEntry>, IQueryable<TResult>> queryShaper,
-            CancellationToken cancellation = default)
-            where TEntry : class;
-#else
-=======
-        /// <exception cref="ArgumentNullException">Thrown if <paramref name="queryShaper"/> is null.</exception>
-        /// <exception cref="StorageException">Thrown if an unresolvable exception occurs in the storage subsystem.</exception>
-        /// <exception cref="StorageUnavailableException">Thrown if the storage subsystem is unavailable or unreachable.</exception>
-        /// <exception cref="InvalidOperationException">Thrown if the database does not support the specified query.</exception>
->>>>>>> 801eb7bf
         public async IAsyncEnumerable<TResult> QueryAsync<TEntry, TResult>(
             Func<IQueryable<TEntry>, IQueryable<TResult>> queryShaper,
             [EnumeratorCancellation]  CancellationToken cancellation = default)

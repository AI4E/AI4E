--- conflicted
+++ resolved
@@ -9,11 +9,7 @@
     {
         Assembly GetAssembly(string assemblyName);
 
-<<<<<<< HEAD
-        Task InstallAssemblyAsync(ModuleIdentifier module, string assemblyName, CancellationToken cancellation);
+        ValueTask<Assembly> InstallAssemblyAsync(ModuleIdentifier module, string assemblyName, CancellationToken cancellation);
         Task<byte[]> DownloadAssemblyAsync(ModuleIdentifier module, string assemblyName, CancellationToken cancellation);
-=======
-        ValueTask<Assembly> InstallAssemblyAsync(ModuleIdentifier module, string assemblyName, CancellationToken cancellation);
->>>>>>> 05a630fe
     }
 }
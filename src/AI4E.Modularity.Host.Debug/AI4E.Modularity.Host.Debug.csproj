﻿<Project Sdk="Microsoft.NET.Sdk">

  <PropertyGroup>
    <TargetFrameworks>$(FrameworkVersions)</TargetFrameworks>
  </PropertyGroup>

  <ItemGroup>
    <Compile Include="..\Common\IPEndPointConverter.cs" Link="Internal\IPEndPointConverter.cs" />
  </ItemGroup>

  <ItemGroup>
<<<<<<< HEAD
    <PackageReference Include="Microsoft.Extensions.DependencyInjection" Version="3.0.0-preview6.19304.6" />
=======
    <PackageReference Include="Microsoft.Extensions.DependencyInjection" Version="3.0.0-preview7.19362.4" />
>>>>>>> a1dd69d0
  </ItemGroup>

  <ItemGroup>
    <ProjectReference Include="..\AI4E.Modularity.Debug\AI4E.Modularity.Debug.csproj" />
    <ProjectReference Include="..\AI4E.Modularity.Host.Abstractions\AI4E.Modularity.Host.Abstractions.csproj" />
  </ItemGroup>

  <ItemGroup>
    <Folder Include="Internal\" />
  </ItemGroup>

</Project><|MERGE_RESOLUTION|>--- conflicted
+++ resolved
@@ -9,11 +9,7 @@
   </ItemGroup>
 
   <ItemGroup>
-<<<<<<< HEAD
-    <PackageReference Include="Microsoft.Extensions.DependencyInjection" Version="3.0.0-preview6.19304.6" />
-=======
     <PackageReference Include="Microsoft.Extensions.DependencyInjection" Version="3.0.0-preview7.19362.4" />
->>>>>>> a1dd69d0
   </ItemGroup>
 
   <ItemGroup>

--- conflicted
+++ resolved
@@ -5,14 +5,8 @@
   </PropertyGroup>
 
   <ItemGroup>
-<<<<<<< HEAD
-    <PackageReference Include="Microsoft.Bcl.AsyncInterfaces" Version="1.1.1" />
-    <PackageReference Include="Microsoft.Extensions.DependencyInjection" Version="3.1.4" />
-    <PackageReference Include="Microsoft.Extensions.DependencyInjection.Abstractions" Version="3.1.4" />
-=======
     <PackageReference Include="Microsoft.Extensions.DependencyInjection" Version="3.1.5" />
     <PackageReference Include="Microsoft.Extensions.DependencyInjection.Abstractions" Version="3.1.5" />
->>>>>>> 1f04c0d7
   </ItemGroup>
 
   <ItemGroup>

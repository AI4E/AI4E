﻿<Project Sdk="Microsoft.NET.Sdk">

  <PropertyGroup>
    <TargetFrameworks>$(FrameworkVersions)</TargetFrameworks>
  </PropertyGroup>

  <PropertyGroup>
    <PackageTags>.Net Core Extensions Utils Utilities Span&lt;T&gt; Memory&lt;T&gt;</PackageTags>
    <PackageReleaseNotes></PackageReleaseNotes>
    <Description>Provides utilities and extension methods for work with Span&lt;T&gt; and Memory&lt;T&gt; based code.</Description>
  </PropertyGroup>

  <ItemGroup Condition="'$(TargetFramework)' == 'netstandard2.0'">
    <ProjectReference Include="..\AI4E.Utils.Memory.Compatibility\AI4E.Utils.Memory.Compatibility.csproj" />
  </ItemGroup>

  <ItemGroup>
<<<<<<< HEAD
    <PackageReference Include="Microsoft.Bcl.AsyncInterfaces" Version="1.1.1" />
=======
>>>>>>> 1f04c0d7
    <PackageReference Include="System.Runtime.CompilerServices.Unsafe" Version="4.7.1" />
  </ItemGroup>

  <ItemGroup>
    <ProjectReference Include="..\AI4E.Utils\AI4E.Utils.csproj" />
  </ItemGroup>

  <ItemGroup>
    <Compile Include="$(RepositorySharedPath)PrefixCodingHelper.cs" Link="Shared\%(Filename)%(Extension)" />
  </ItemGroup>

</Project><|MERGE_RESOLUTION|>--- conflicted
+++ resolved
@@ -15,10 +15,6 @@
   </ItemGroup>
 
   <ItemGroup>
-<<<<<<< HEAD
-    <PackageReference Include="Microsoft.Bcl.AsyncInterfaces" Version="1.1.1" />
-=======
->>>>>>> 1f04c0d7
     <PackageReference Include="System.Runtime.CompilerServices.Unsafe" Version="4.7.1" />
   </ItemGroup>
 

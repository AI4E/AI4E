--- conflicted
+++ resolved
@@ -10,13 +10,6 @@
     <Description>Provides utilities and extension methods for work with Span&lt;T&gt; and Memory&lt;T&gt; based code.</Description>
   </PropertyGroup>
 
-<<<<<<< HEAD
-  <ItemGroup Condition="'$(TargetFramework)' == 'netstandard2.0'">
-    <ProjectReference Include="..\AI4E.Utils.Memory.Compatibility\AI4E.Utils.Memory.Compatibility.csproj" />
-  </ItemGroup>
-
-=======
->>>>>>> 801eb7bf
   <ItemGroup>
     <PackageReference Include="System.Runtime.CompilerServices.Unsafe" Version="4.7.1" />
   </ItemGroup>

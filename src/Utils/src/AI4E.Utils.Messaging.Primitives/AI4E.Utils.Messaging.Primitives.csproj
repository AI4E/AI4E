--- conflicted
+++ resolved
@@ -2,13 +2,6 @@
 
   <PropertyGroup>
     <TargetFrameworks>$(FrameworkVersions)</TargetFrameworks>
-<<<<<<< HEAD
-  </PropertyGroup>
-
-  <PropertyGroup Condition="'$(TargetFramework)' != 'netstandard2.0'">
-    <Nullable>enable</Nullable>
-=======
->>>>>>> 801eb7bf
   </PropertyGroup>
 
   <ItemGroup>

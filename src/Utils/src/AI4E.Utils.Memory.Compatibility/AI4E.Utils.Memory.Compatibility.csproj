--- conflicted
+++ resolved
@@ -12,11 +12,6 @@
   </PropertyGroup>
 
   <ItemGroup>
-<<<<<<< HEAD
-=======
-    <PackageReference Include="System.Memory" Version="4.5.4" />
-    <PackageReference Include="System.Threading.Tasks.Extensions" Version="4.5.4" />
->>>>>>> 1f04c0d7
     <PackageReference Include="System.Buffers" Version="4.5.1" />
   </ItemGroup>
 
@@ -24,8 +19,4 @@
     <Compile Include="$(RepositorySharedPath)PrefixCodingHelper.cs" Link="Shared\%(Filename)%(Extension)" />
   </ItemGroup>
 
-  <ItemGroup>
-    <PackageReference Update="Microsoft.Bcl.AsyncInterfaces" Version="1.1.1" />
-  </ItemGroup>
-
 </Project>
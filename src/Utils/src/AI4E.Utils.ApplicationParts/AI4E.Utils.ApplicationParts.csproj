--- conflicted
+++ resolved
@@ -11,16 +11,9 @@
   </PropertyGroup>
 
   <ItemGroup>
-<<<<<<< HEAD
-    <PackageReference Include="Microsoft.Bcl.AsyncInterfaces" Version="1.1.1" />
-    <PackageReference Include="Microsoft.Extensions.DependencyModel" Version="3.1.4" />
-    <PackageReference Include="System.Collections.Immutable" Version="1.7.1" />
-    <PackageReference Include="Microsoft.Extensions.DependencyInjection.Abstractions" Version="3.1.4" />
-=======
     <PackageReference Include="Microsoft.Extensions.DependencyModel" Version="3.1.5" />
     <PackageReference Include="System.Collections.Immutable" Version="1.7.1" />
     <PackageReference Include="Microsoft.Extensions.DependencyInjection.Abstractions" Version="3.1.5" />
->>>>>>> 1f04c0d7
   </ItemGroup>
 
   <ItemGroup>

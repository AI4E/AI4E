﻿<Project Sdk="Microsoft.NET.Sdk">

  <PropertyGroup>
    <TargetFramework>netcoreapp3.0</TargetFramework>
    <IsPackable>false</IsPackable>
  </PropertyGroup>

  <ItemGroup>
<<<<<<< HEAD
    <PackageReference Include="Microsoft.NET.Test.Sdk" Version="16.4.0" />
    <PackageReference Include="MSTest.TestAdapter" Version="2.0.0" />
    <PackageReference Include="MSTest.TestFramework" Version="2.0.0" />
    <PackageReference Include="coverlet.collector" Version="1.2.0">
=======
    <PackageReference Include="Microsoft.NET.Test.Sdk" Version="16.6.1" />
    <PackageReference Include="MSTest.TestAdapter" Version="2.1.2" />
    <PackageReference Include="MSTest.TestFramework" Version="2.1.2" />
    <PackageReference Include="coverlet.collector" Version="1.3.0">
>>>>>>> c41f72e8
      <PrivateAssets>all</PrivateAssets>
      <IncludeAssets>runtime; build; native; contentfiles; analyzers; buildtransitive</IncludeAssets>
    </PackageReference>
  </ItemGroup>

  <ItemGroup>
    <ProjectReference Include="..\..\src\AI4E.Utils.Messaging.Primitives\AI4E.Utils.Messaging.Primitives.csproj" />
  </ItemGroup>

</Project><|MERGE_RESOLUTION|>--- conflicted
+++ resolved
@@ -6,17 +6,10 @@
   </PropertyGroup>
 
   <ItemGroup>
-<<<<<<< HEAD
-    <PackageReference Include="Microsoft.NET.Test.Sdk" Version="16.4.0" />
-    <PackageReference Include="MSTest.TestAdapter" Version="2.0.0" />
-    <PackageReference Include="MSTest.TestFramework" Version="2.0.0" />
-    <PackageReference Include="coverlet.collector" Version="1.2.0">
-=======
     <PackageReference Include="Microsoft.NET.Test.Sdk" Version="16.6.1" />
     <PackageReference Include="MSTest.TestAdapter" Version="2.1.2" />
     <PackageReference Include="MSTest.TestFramework" Version="2.1.2" />
     <PackageReference Include="coverlet.collector" Version="1.3.0">
->>>>>>> c41f72e8
       <PrivateAssets>all</PrivateAssets>
       <IncludeAssets>runtime; build; native; contentfiles; analyzers; buildtransitive</IncludeAssets>
     </PackageReference>

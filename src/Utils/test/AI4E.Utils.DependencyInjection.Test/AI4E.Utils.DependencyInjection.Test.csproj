--- conflicted
+++ resolved
@@ -1,18 +1,13 @@
-<Project Sdk="Microsoft.NET.Sdk">
+﻿<Project Sdk="Microsoft.NET.Sdk">
 
   <PropertyGroup>
-    <TargetFramework>netcoreapp3.1</TargetFramework>
+    <TargetFramework>$(NetCoreAppVersion)</TargetFramework>
 
     <IsPackable>false</IsPackable>
+    <RootNamespace>AI4E.Utils.DependencyInjection</RootNamespace>
   </PropertyGroup>
 
   <ItemGroup>
-<<<<<<< HEAD
-    <PackageReference Include="Microsoft.NET.Test.Sdk" Version="16.2.0" />
-    <PackageReference Include="MSTest.TestAdapter" Version="2.0.0" />
-    <PackageReference Include="MSTest.TestFramework" Version="2.0.0" />
-    <PackageReference Include="coverlet.collector" Version="1.0.1" />
-=======
     <PackageReference Include="Microsoft.NET.Test.Sdk" Version="16.6.1" />
     <PackageReference Include="MSTest.TestAdapter" Version="2.1.2" />
     <PackageReference Include="MSTest.TestFramework" Version="2.1.2" />
@@ -20,7 +15,6 @@
       <PrivateAssets>all</PrivateAssets>
       <IncludeAssets>runtime; build; native; contentfiles; analyzers; buildtransitive</IncludeAssets>
     </PackageReference>
->>>>>>> c41f72e8
   </ItemGroup>
 
   <ItemGroup>

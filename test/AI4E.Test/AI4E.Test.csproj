﻿<Project Sdk="Microsoft.NET.Sdk">

  <PropertyGroup>
    <TargetFramework>$(NetCoreAppVersion)</TargetFramework>

    <IsPackable>false</IsPackable>

    <RootNamespace>AI4E</RootNamespace>
  </PropertyGroup>

  <ItemGroup>
<<<<<<< HEAD
    <PackageReference Include="Microsoft.Extensions.Logging" Version="2.2.0" />
    <PackageReference Include="Microsoft.Extensions.Logging.Console" Version="2.2.0" />
    <PackageReference Include="Microsoft.Extensions.Logging.Debug" Version="2.2.0" />
    <PackageReference Include="Microsoft.NET.Test.Sdk" Version="16.0.1" />
    <PackageReference Include="MSTest.TestAdapter" Version="1.4.0" />
    <PackageReference Include="MSTest.TestFramework" Version="1.4.0" />
    <PackageReference Include="System.Collections.Immutable" Version="1.5.0" />
=======
    <PackageReference Include="Microsoft.Extensions.Logging" Version="3.0.0-preview7.19362.4" />
    <PackageReference Include="Microsoft.Extensions.Logging.Console" Version="3.0.0-preview7.19362.4" />
    <PackageReference Include="Microsoft.Extensions.Logging.Debug" Version="3.0.0-preview7.19362.4" />
    <PackageReference Include="Microsoft.NET.Test.Sdk" Version="16.2.0" />
    <PackageReference Include="MSTest.TestAdapter" Version="2.0.0-beta4" />
    <PackageReference Include="MSTest.TestFramework" Version="2.0.0-beta4" />
    <PackageReference Include="System.Collections.Immutable" Version="1.6.0-preview7.19362.9" />
>>>>>>> 735a426b
  </ItemGroup>

  <ItemGroup>
    <ProjectReference Include="..\..\src\AI4E.Abstractions\AI4E.Abstractions.csproj" />
    <ProjectReference Include="..\..\src\AI4E.Domain\AI4E.Domain.csproj" />
    <ProjectReference Include="..\..\src\AI4E.Modularity\AI4E.Modularity.csproj" />
    <ProjectReference Include="..\..\src\AI4E.Storage.InMemory\AI4E.Storage.InMemory.csproj" />
    <ProjectReference Include="..\..\src\AI4E.Storage\AI4E.Storage.csproj" />
    <ProjectReference Include="..\..\src\AI4E\AI4E.csproj" />
  </ItemGroup>

</Project><|MERGE_RESOLUTION|>--- conflicted
+++ resolved
@@ -9,23 +9,13 @@
   </PropertyGroup>
 
   <ItemGroup>
-<<<<<<< HEAD
-    <PackageReference Include="Microsoft.Extensions.Logging" Version="2.2.0" />
-    <PackageReference Include="Microsoft.Extensions.Logging.Console" Version="2.2.0" />
-    <PackageReference Include="Microsoft.Extensions.Logging.Debug" Version="2.2.0" />
-    <PackageReference Include="Microsoft.NET.Test.Sdk" Version="16.0.1" />
-    <PackageReference Include="MSTest.TestAdapter" Version="1.4.0" />
-    <PackageReference Include="MSTest.TestFramework" Version="1.4.0" />
-    <PackageReference Include="System.Collections.Immutable" Version="1.5.0" />
-=======
     <PackageReference Include="Microsoft.Extensions.Logging" Version="3.0.0-preview7.19362.4" />
     <PackageReference Include="Microsoft.Extensions.Logging.Console" Version="3.0.0-preview7.19362.4" />
     <PackageReference Include="Microsoft.Extensions.Logging.Debug" Version="3.0.0-preview7.19362.4" />
     <PackageReference Include="Microsoft.NET.Test.Sdk" Version="16.2.0" />
-    <PackageReference Include="MSTest.TestAdapter" Version="2.0.0-beta4" />
-    <PackageReference Include="MSTest.TestFramework" Version="2.0.0-beta4" />
+    <PackageReference Include="MSTest.TestFramework" Version="1.4.0" />
     <PackageReference Include="System.Collections.Immutable" Version="1.6.0-preview7.19362.9" />
->>>>>>> 735a426b
+    <PackageReference Include="Microsoft.NET.Test.Sdk" Version="16.2.0" />
   </ItemGroup>
 
   <ItemGroup>

﻿<Project Sdk="Microsoft.NET.Sdk">

  <PropertyGroup>
    <TargetFramework>$(NetCoreAppVersion)</TargetFramework>
    <IsPackable>false</IsPackable>
    <RootNamespace>AI4E.Storage</RootNamespace>
  </PropertyGroup>

  <ItemGroup>
    <Compile Remove="Internal\**" />
    <EmbeddedResource Remove="Internal\**" />
    <None Remove="Internal\**" />
  </ItemGroup>

  <ItemGroup>
<<<<<<< HEAD
    <PackageReference Include="Microsoft.NET.Test.Sdk" Version="16.0.1" />
    <PackageReference Include="MSTest.TestAdapter" Version="1.4.0" />
    <PackageReference Include="MSTest.TestFramework" Version="1.4.0" />
=======
    <PackageReference Include="Microsoft.NET.Test.Sdk" Version="16.2.0" />
    <PackageReference Include="MSTest.TestAdapter" Version="2.0.0-beta4" />
    <PackageReference Include="MSTest.TestFramework" Version="2.0.0-beta4" />
>>>>>>> 735a426b
  </ItemGroup>

  <ItemGroup>
    <ProjectReference Include="..\..\src\AI4E.Abstractions\AI4E.Abstractions.csproj" />
    <ProjectReference Include="..\..\src\AI4E.Storage.Abstractions\AI4E.Storage.Abstractions.csproj" />
    <ProjectReference Include="..\..\src\AI4E.Storage.InMemory\AI4E.Storage.InMemory.csproj" />
    <ProjectReference Include="..\..\src\AI4E.Storage\AI4E.Storage.csproj" />
    <ProjectReference Include="..\..\src\AI4E\AI4E.csproj" />
  </ItemGroup>

</Project><|MERGE_RESOLUTION|>--- conflicted
+++ resolved
@@ -13,15 +13,9 @@
   </ItemGroup>
 
   <ItemGroup>
-<<<<<<< HEAD
-    <PackageReference Include="Microsoft.NET.Test.Sdk" Version="16.0.1" />
-    <PackageReference Include="MSTest.TestAdapter" Version="1.4.0" />
-    <PackageReference Include="MSTest.TestFramework" Version="1.4.0" />
-=======
     <PackageReference Include="Microsoft.NET.Test.Sdk" Version="16.2.0" />
     <PackageReference Include="MSTest.TestAdapter" Version="2.0.0-beta4" />
     <PackageReference Include="MSTest.TestFramework" Version="2.0.0-beta4" />
->>>>>>> 735a426b
   </ItemGroup>
 
   <ItemGroup>

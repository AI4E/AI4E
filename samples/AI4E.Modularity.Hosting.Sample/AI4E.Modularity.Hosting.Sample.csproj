--- conflicted
+++ resolved
@@ -6,13 +6,6 @@
   </PropertyGroup>
 
   <ItemGroup>
-<<<<<<< HEAD
-=======
-    <PackageReference Include="Microsoft.AspNetCore.App" />
-  </ItemGroup>
-
-  <ItemGroup>
->>>>>>> c493f07a
     <ProjectReference Include="..\..\src\AI4E.Abstractions\AI4E.Abstractions.csproj" />
     <ProjectReference Include="..\..\src\AI4E.AspNetCore\AI4E.AspNetCore.csproj" />
     <ProjectReference Include="..\..\src\AI4E.Domain.Services\AI4E.Domain.Services.csproj" />

--- conflicted
+++ resolved
@@ -4,28 +4,11 @@
     <TargetFramework>$(NetStandardVersion)</TargetFramework>
     <RootNamespace>BookStore</RootNamespace>
   </PropertyGroup>
-
-  <ItemGroup>
-<<<<<<< HEAD
-    <PackageReference Include="AI4E.AspNetCore.Blazor.Logging" Version="0.3.0-pre19052514" />
-    <PackageReference Include="Microsoft.AspNetCore.Blazor.Build" Version="3.0.0-preview5-19227-01" PrivateAssets="all" />
-    <PackageReference Include="Microsoft.Extensions.Logging.Configuration" Version="3.0.0-preview5.19227.9" />
-=======
-    <!-- .js/.css files will be referenced via <script>/<link> tags; other content files will just be included in the app's 'dist' directory without any tags referencing them -->
-    <EmbeddedResource Include="content\**\*.js" LogicalName="blazor:js:%(RecursiveDir)%(Filename)%(Extension)" />
-    <EmbeddedResource Include="content\**\*.css" LogicalName="blazor:css:%(RecursiveDir)%(Filename)%(Extension)" />
-    <EmbeddedResource Include="content\**" Exclude="**\*.js;**\*.css" LogicalName="blazor:file:%(RecursiveDir)%(Filename)%(Extension)" />
-  </ItemGroup>
-
-  <ItemGroup>
-    <None Remove="content\ai4e.console.js" />
-  </ItemGroup>
-
+  
   <ItemGroup>
     <PackageReference Include="AI4E.AspNetCore.Blazor.Logging" Version="0.3.1" />
     <PackageReference Include="Microsoft.AspNetCore.Blazor.Build" Version="3.0.0-preview6.19307.2" PrivateAssets="all" />
     <PackageReference Include="Microsoft.Extensions.Logging.Configuration" Version="3.0.0-preview6.19304.6" />
->>>>>>> 95062ff3
   </ItemGroup>
 
   <ItemGroup>

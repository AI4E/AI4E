--- conflicted
+++ resolved
@@ -42,13 +42,9 @@
 
             // Bind Configuration
             services.Configure<MongoOptions>(Configuration.GetSection("MongoDB"));
-<<<<<<< HEAD
-            services.Configure<ModularityDebugOptions>(Configuration.GetSection("Modularity"));
-=======
             services.Configure<ModularityOptions>(Configuration.GetSection("Modularity"));
 
             services.AddMessaging().UseValidation();
->>>>>>> f1fa56be
         }
 
         // This method gets called by the runtime. Use this method to configure the HTTP request pipeline.

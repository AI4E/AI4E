﻿<Project Sdk="Microsoft.NET.Sdk.Razor">

  <PropertyGroup>
    <TargetFramework>$(NetStandardVersion)</TargetFramework>
    <OutputType>Exe</OutputType>
    <BlazorLinkOnBuild>false</BlazorLinkOnBuild>
  </PropertyGroup>

  <ItemGroup>
<<<<<<< HEAD
    <Compile Remove="Services\**" />
    <Content Remove="Services\**" />
    <EmbeddedResource Remove="Services\**" />
    <None Remove="Services\**" />
  </ItemGroup>

  <ItemGroup>
    <PackageReference Include="Microsoft.AspNetCore.Blazor" Version="0.9.0-preview3-19154-02" />
    <PackageReference Include="Microsoft.AspNetCore.Blazor.Build" Version="0.9.0-preview3-19154-02" PrivateAssets="all" />
=======
    <PackageReference Include="Microsoft.AspNetCore.Blazor" Version="3.0.0-preview5-19227-01" />
    <PackageReference Include="Microsoft.AspNetCore.Blazor.Build" Version="3.0.0-preview5-19227-01" PrivateAssets="all" />
>>>>>>> 6dfe71f9
  </ItemGroup>

  <ItemGroup>
    <ProjectReference Include="..\..\..\src\AI4E.AspNetCore.Components.Modularity\AI4E.AspNetCore.Components.Modularity.csproj" />
    <ProjectReference Include="..\BookStore.Shared\BookStore.Shared.csproj" />
  </ItemGroup>

  <!-- See: https://github.com/aspnet/AspNetCore/issues/8414 -->
  <Target Name="PostBuild" AfterTargets="PostBuildEvent">
    <Copy SourceFiles="$(TargetDir)\System.Memory.dll" DestinationFolder="$(TargetDir)dist\_framework\_bin\" />
  </Target>

</Project><|MERGE_RESOLUTION|>--- conflicted
+++ resolved
@@ -7,20 +7,8 @@
   </PropertyGroup>
 
   <ItemGroup>
-<<<<<<< HEAD
-    <Compile Remove="Services\**" />
-    <Content Remove="Services\**" />
-    <EmbeddedResource Remove="Services\**" />
-    <None Remove="Services\**" />
-  </ItemGroup>
-
-  <ItemGroup>
-    <PackageReference Include="Microsoft.AspNetCore.Blazor" Version="0.9.0-preview3-19154-02" />
-    <PackageReference Include="Microsoft.AspNetCore.Blazor.Build" Version="0.9.0-preview3-19154-02" PrivateAssets="all" />
-=======
     <PackageReference Include="Microsoft.AspNetCore.Blazor" Version="3.0.0-preview5-19227-01" />
     <PackageReference Include="Microsoft.AspNetCore.Blazor.Build" Version="3.0.0-preview5-19227-01" PrivateAssets="all" />
->>>>>>> 6dfe71f9
   </ItemGroup>
 
   <ItemGroup>

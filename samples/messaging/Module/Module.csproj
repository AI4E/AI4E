--- conflicted
+++ resolved
@@ -5,13 +5,6 @@
   </PropertyGroup>
 
   <ItemGroup>
-<<<<<<< HEAD
-=======
-    <PackageReference Include="Microsoft.AspNetCore.App" />
-  </ItemGroup>
-
-  <ItemGroup>
->>>>>>> c493f07a
     <DotNetCliToolReference Include="Microsoft.VisualStudio.Web.CodeGeneration.Tools" Version="2.0.3" />
   </ItemGroup>
 

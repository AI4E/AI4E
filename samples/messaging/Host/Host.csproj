--- conflicted
+++ resolved
@@ -3,15 +3,7 @@
   <PropertyGroup>
     <TargetFramework>$(NetCoreAppVersion)</TargetFramework>
   </PropertyGroup>
-<<<<<<< HEAD
   
-=======
-
-  <ItemGroup>
-    <PackageReference Include="Microsoft.AspNetCore.App"/>
-  </ItemGroup>
-
->>>>>>> c493f07a
   <ItemGroup>
     <DotNetCliToolReference Include="Microsoft.VisualStudio.Web.CodeGeneration.Tools" Version="2.0.3" />
   </ItemGroup>

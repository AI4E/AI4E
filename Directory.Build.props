--- conflicted
+++ resolved
@@ -9,11 +9,7 @@
     <RepositoryType>git</RepositoryType>
     <IncludeSymbols>true</IncludeSymbols>
     <SymbolPackageFormat>snupkg</SymbolPackageFormat>
-<<<<<<< HEAD
     <Version>0.1.3-pre$([System.DateTime]::UtcNow.ToString(yyMMddHH))</Version>
-=======
-    <Version>0.1.3<!---pre$([System.DateTime]::UtcNow.ToString(yyMMddHH))--></Version>
->>>>>>> 639b86c2
   </PropertyGroup>
     
   <PropertyGroup>

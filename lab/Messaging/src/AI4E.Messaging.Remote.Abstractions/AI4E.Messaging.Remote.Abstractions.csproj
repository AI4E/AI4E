--- conflicted
+++ resolved
@@ -3,10 +3,6 @@
   <PropertyGroup>
     <TargetFrameworks>$(FrameworkVersions)</TargetFrameworks>
     <RootNamespace>AI4E.Messaging</RootNamespace>
-<<<<<<< HEAD
-    <Nullable>annotations</Nullable>
-=======
->>>>>>> 801eb7bf
   </PropertyGroup>
 
   <ItemGroup>

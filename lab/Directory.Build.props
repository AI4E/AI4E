<Project>
  <PropertyGroup>
    <_ParentDirectoryBuildPropsPath Condition="'$(_DirectoryBuildPropsFile)' != ''">$([System.IO.Path]::Combine('..', '$(_DirectoryBuildPropsFile)'))</_ParentDirectoryBuildPropsPath>
  </PropertyGroup>

  <Import Project="$(_ParentDirectoryBuildPropsPath)" Condition="Exists('$(_ParentDirectoryBuildPropsPath)')"/>

  <PropertyGroup>
    <Nullable>annotations</Nullable>
  </PropertyGroup>

  <PropertyGroup Condition="!($(MSBuildProjectName.EndsWith('Test')))">
    <IsPackable>true</IsPackable>
  </PropertyGroup>

<<<<<<< HEAD
  <PropertyGroup Condition="'$(Configuration)' == 'Release'">
    <GeneratePackageOnBuild>true</GeneratePackageOnBuild>
  </PropertyGroup>
  
=======
>>>>>>> 801eb7bf
  <PropertyGroup Condition="!($(MSBuildProjectName.EndsWith('Test'))) AND '$(Configuration)' == 'Release'">
    <GenerateDocumentationFile>true</GenerateDocumentationFile>
  </PropertyGroup>

  <ItemGroup Condition="!($(MSBuildProjectName.EndsWith('Test')))">
    <PackageReference Include="Microsoft.CodeAnalysis.FxCopAnalyzers" Version="3.0.0">
      <PrivateAssets>all</PrivateAssets>
      <IncludeAssets>runtime; build; native; contentfiles; analyzers; buildtransitive</IncludeAssets>
    </PackageReference>
    <PackageReference Include="ClrHeapAllocationAnalyzer" Version="3.0.0">
      <PrivateAssets>all</PrivateAssets>
      <IncludeAssets>runtime; build; native; contentfiles; analyzers; buildtransitive</IncludeAssets>
    </PackageReference>
    <PackageReference Include="Microsoft.VisualStudio.Threading.Analyzers" Version="16.6.13">
      <PrivateAssets>all</PrivateAssets>
      <IncludeAssets>runtime; build; native; contentfiles; analyzers; buildtransitive</IncludeAssets>
    </PackageReference>
  </ItemGroup>
  
</Project><|MERGE_RESOLUTION|>--- conflicted
+++ resolved
@@ -13,13 +13,6 @@
     <IsPackable>true</IsPackable>
   </PropertyGroup>
 
-<<<<<<< HEAD
-  <PropertyGroup Condition="'$(Configuration)' == 'Release'">
-    <GeneratePackageOnBuild>true</GeneratePackageOnBuild>
-  </PropertyGroup>
-  
-=======
->>>>>>> 801eb7bf
   <PropertyGroup Condition="!($(MSBuildProjectName.EndsWith('Test'))) AND '$(Configuration)' == 'Release'">
     <GenerateDocumentationFile>true</GenerateDocumentationFile>
   </PropertyGroup>
